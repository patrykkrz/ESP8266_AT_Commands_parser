/**    
 * |----------------------------------------------------------------------
 * | Copyright (c) 2016 Tilen Majerle
 * |  
 * | Permission is hereby granted, free of charge, to any person
 * | obtaining a copy of this software and associated documentation
 * | files (the "Software"), to deal in the Software without restriction,
 * | including without limitation the rights to use, copy, modify, merge,
 * | publish, distribute, sublicense, and/or sell copies of the Software, 
 * | and to permit persons to whom the Software is furnished to do so, 
 * | subject to the following conditions:
 * | 
 * | The above copyright notice and this permission notice shall be
 * | included in all copies or substantial portions of the Software.
 * | 
 * | THE SOFTWARE IS PROVIDED "AS IS", WITHOUT WARRANTY OF ANY KIND,
 * | EXPRESS OR IMPLIED, INCLUDING BUT NOT LIMITED TO THE WARRANTIES
 * | OF MERCHANTABILITY, FITNESS FOR A PARTICULAR PURPOSE
 * | AND NONINFRINGEMENT. IN NO EVENT SHALL THE AUTHORS OR COPYRIGHT
 * | HOLDERS BE LIABLE FOR ANY CLAIM, DAMAGES OR OTHER LIABILITY,
 * | WHETHER IN AN ACTION OF CONTRACT, TORT OR OTHERWISE, ARISING 
 * | FROM, OUT OF OR IN CONNECTION WITH THE SOFTWARE OR THE USE OR
 * | OTHER DEALINGS IN THE SOFTWARE.
 * |----------------------------------------------------------------------
 */
#include "esp8266.h"

/******************************************************************************/
/******************************************************************************/
/***                           Private structures                            **/
/******************************************************************************/
/******************************************************************************/
typedef struct {
    uint8_t Length;
    uint8_t Data[128];
} Received_t;
#define RECEIVED_ADD(c)                     do { Received.Data[Received.Length++] = (c); Received.Data[Received.Length] = 0; } while (0)
#define RECEIVED_RESET()                    do { Received.Length = 0; Received.Data[0] = 0; } while (0)
#define RECEIVED_SHIFT()                    do { uint16_t i = 0; for (i = 0; i < Received.Length; i++) { Received.Data[i] = Received.Data[i + 1]; } Received.Data[i] = 0; if (Received.Length) { Received.Length--; } } while (0);
#define RECEIVED_LENGTH()                   Received.Length

typedef struct {
    evol const void* CPtr1;
    evol const void* CPtr2;
    evol const void* CPtr3;
    evol void* Ptr1;
    evol void* Ptr2;
    evol void** PPtr1;
    evol uint32_t UI;
} Pointers_t;

/******************************************************************************/
/******************************************************************************/
/***                           Private definitions                           **/
/******************************************************************************/
/******************************************************************************/
#define CHARISNUM(x)                        ((x) >= '0' && (x) <= '9')
#define CHARISHEXNUM(x)                     (((x) >= '0' && (x) <= '9') || ((x) >= 'a' && (x) <= 'f') || ((x) >= 'A' && (x) <= 'F'))
#define CHARTONUM(x)                        ((x) - '0')
#define CHARHEXTONUM(x)                     (((x) >= '0' && (x) <= '9') ? ((x) - '0') : (((x) >= 'a' && (x) <= 'z') ? ((x) - 'a' + 10) : (((x) >= 'A' && (x) <= 'Z') ? ((x) - 'A' + 10) : 0)))
#define ISVALIDASCII(x)                     (((x) >= 32 && (x) <= 126) || (x) == '\r' || (x) == '\n')
#define FROMMEM(x)                          ((const char *)(x))

/* LL drivers */
#define UART_SEND_STR(str)                  do { Send.Data = (const uint8_t *)(str); Send.Count = strlen((const char *)(str)); ESP_LL_Callback(ESP_LL_Control_Send, &Send, &Send.Result); } while (0)
#define UART_SEND(str, len)                 do { Send.Data = (const uint8_t *)(str); Send.Count = (len); ESP_LL_Callback(ESP_LL_Control_Send, &Send, &Send.Result); } while (0)
#define UART_SEND_CH(ch)                    do { Send.Data = (const uint8_t *)(ch); Send.Count = 1; ESP_LL_Callback(ESP_LL_Control_Send, &Send, &Send.Result); } while (0)

#define RESP_OK                             FROMMEM("OK\r\n")
#define RESP_ERROR                          FROMMEM("ERROR\r\n")
#define RESP_BUSY                           FROMMEM("busy p...\r\n")
#define RESP_READY                          FROMMEM("ready\r\n")
#define _CRLF                               FROMMEM("\r\n")

/* List of commands */
#define CMD_IDLE                            ((uint16_t)0x0000)

/* Basic set of commands */
#define CMD_BASIC                           ((uint16_t)0x1000)
#define CMD_BASIC_AT                        ((uint16_t)0x1001)
#define CMD_BASIC_RST                       ((uint16_t)0x1002)
#define CMD_BASIC_GMR                       ((uint16_t)0x1003)
#define CMD_BASIC_GSLP                      ((uint16_t)0x1004)
#define CMD_BASIC_ATE                       ((uint16_t)0x1005)
#define CMD_BASIC_RESTORE                   ((uint16_t)0x1006)
#define CMD_BASIC_UART                      ((uint16_t)0x1007)
#define CMD_BASIC_SLEEP                     ((uint16_t)0x1008)
#define CMD_BASIC_WAKEUPGPIO                ((uint16_t)0x1009)
#define CMD_BASIC_RFPOWER                   ((uint16_t)0x100A)
#define CMD_BASIC_RFVDD                     ((uint16_t)0x100B)
#define CMD_IS_ACTIVE_BASIC(p)              ((p)->ActiveCmd >= 0x1000 && (p)->ActiveCmd < 0x2000)

/* Wifi commands */
#define CMD_WIFI                            ((uint16_t)0x2000)
#define CMD_WIFI_CWMODE                     ((uint16_t)0x2001)
#define CMD_WIFI_CWJAP                      ((uint16_t)0x2002)
#define CMD_WIFI_CWLAPOPT                   ((uint16_t)0x2003)
#define CMD_WIFI_CWLAP                      ((uint16_t)0x2004)
#define CMD_WIFI_CWQAP                      ((uint16_t)0x2005)
#define CMD_WIFI_CWSAP                      ((uint16_t)0x2006)
#define CMD_WIFI_CWLIF                      ((uint16_t)0x2007)
#define CMD_WIFI_CWDHCP                     ((uint16_t)0x2008)
#define CMD_WIFI_CWDHCPS                    ((uint16_t)0x2009)
#define CMD_WIFI_CWAUTOCONN                 ((uint16_t)0x200A)
#define CMD_WIFI_CIPSTAMAC                  ((uint16_t)0x200B)
#define CMD_WIFI_CIPAPMAC                   ((uint16_t)0x200C)
#define CMD_WIFI_CIPSTA                     ((uint16_t)0x200D)
#define CMD_WIFI_CIPAP                      ((uint16_t)0x200E)
#define CMD_WIFI_CWSTARTSMART               ((uint16_t)0x200F)
#define CMD_WIFI_CWSTOPSMART                ((uint16_t)0x2010)
#define CMD_WIFI_CWSTARTDISCOVER            ((uint16_t)0x2011)
#define CMD_WIFI_CWSTOPDISCOVER             ((uint16_t)0x2012)
#define CMD_WIFI_WPS                        ((uint16_t)0x2013)
#define CMD_WIFI_MDNS                       ((uint16_t)0x2014)

#define CMD_WIFI_GETSTAMAC                  ((uint16_t)0x2101)
#define CMD_WIFI_GETAPMAC                   ((uint16_t)0x2102)
#define CMD_WIFI_GETSTAIP                   ((uint16_t)0x2103)
#define CMD_WIFI_GETAPIP                    ((uint16_t)0x2104)
#define CMD_WIFI_SETSTAMAC                  ((uint16_t)0x2105)
#define CMD_WIFI_SETAPMAC                   ((uint16_t)0x2106)
#define CMD_WIFI_LISTACCESSPOINTS           ((uint16_t)0x2107)
#define CMD_WIFI_GETCWJAP                   ((uint16_t)0x2108)
#define CMD_WIFI_GETCWSAP                   ((uint16_t)0x2109)
#define CMD_WIFI_SETCWSAP                   ((uint16_t)0x210A)
#define CMD_WIFI_SETSTAIP                   ((uint16_t)0x210B)
#define CMD_WIFI_SETAPIP                    ((uint16_t)0x210C)
#define CMD_IS_ACTIVE_WIFI(p)               ((p)->ActiveCmd >= 0x2000 && (p)->ActiveCmd < 0x3000)

#define CMD_TCPIP                           ((uint16_t)0x3000)
#define CMD_TCPIP_CIPSTATUS                 ((uint16_t)0x3001)
#define CMD_TCPIP_CIPDOMAIN                 ((uint16_t)0x3002)
#define CMD_TCPIP_CIPSTART                  ((uint16_t)0x3003)
#define CMD_TCPIP_CIPSSLSIZE                ((uint16_t)0x3004)
#define CMD_TCPIP_CIPSEND                   ((uint16_t)0x3005)
#define CMD_TCPIP_CIPSENDEX                 ((uint16_t)0x3006)
#define CMD_TCPIP_CIPSENDBUF                ((uint16_t)0x3007)
#define CMD_TCPIP_CIPBUFSTATUS              ((uint16_t)0x3008)
#define CMD_TCPIP_CIPCHECKSEQ               ((uint16_t)0x3009)
#define CMD_TCPIP_CIPBUFRESET               ((uint16_t)0x300A)
#define CMD_TCPIP_CIPCLOSE                  ((uint16_t)0x300B)
#define CMD_TCPIP_CIFSR                     ((uint16_t)0x300C)
#define CMD_TCPIP_CIPMUX                    ((uint16_t)0x300D)
#define CMD_TCPIP_CIPSERVER                 ((uint16_t)0x300E)
#define CMD_TCPIP_CIPMODE                   ((uint16_t)0x300F)
#define CMD_TCPIP_SAVETRANSLINK             ((uint16_t)0x3010)
#define CMD_TCPIP_CIPSTO                    ((uint16_t)0x3011)
#define CMD_TCPIP_PING                      ((uint16_t)0x3012)
#define CMD_TCPIP_CIUPDATE                  ((uint16_t)0x3013)
#define CMD_TCPIP_CIPDINFO                  ((uint16_t)0x3014)
#define CMD_TCPIP_IPD                       ((uint16_t)0x3015)
#define CMD_TCPIP_TRANSFER_SEND             ((uint16_t)0x3016)
#define CMD_TCPIP_TRANSFER_STOP             ((uint16_t)0x3017)

#define CMD_TCPIP_SERVERENABLE              ((uint16_t)0x3101)
#define CMD_TCPIP_SERVERDISABLE             ((uint16_t)0x3102)
#define CMD_IS_ACTIVE_TCPIP(p)              ((p)->ActiveCmd >= 0x3000 && (p)->ActiveCmd < 0x4000)
 
#define ESP_DEFAULT_BAUDRATE                115200              /* Default ESP8266 baudrate */
#define ESP_TIMEOUT                         30000               /* Timeout value in milliseconds */

/* In case ESP_RTOS_YIELD hasn't been defined */
#ifndef ESP_RTOS_YIELD
#define ESP_RTOS_YIELD()
#endif


/* Debug */
#define __DEBUG(fmt, ...)                   printf(fmt, ##__VA_ARGS__)

/* Delay milliseconds */
#if ESP_RTOS
#define __DELAYMS(ESP, x)                   do { volatile uint32_t t = (ESP)->Time; while (((ESP)->Time - t) < (x)) { ESP_RTOS_YIELD(); } } while (0)
#else
#define __DELAYMS(ESP, x)                   do { volatile uint32_t t = (ESP)->Time; while (((ESP)->Time - t) < (x)); } while (0)
#endif

/* Constants */
#define ESP_MAX_RFPWR                       82
#define ESP_MAX_SEND_DATA_LEN               2048

#if ESP_RTOS
#define __IS_BUSY(p)                        ((p)->ActiveCmd != CMD_IDLE || (p)->Flags.F.Call_Idle != 0)
#else
#define __IS_BUSY(p)                        ((p)->ActiveCmd != CMD_IDLE || (p)->Flags.F.Call_Idle != 0)
#endif
#define __IS_READY(p)                       (!__IS_BUSY(p))
#define __CHECK_BUSY(p)                     do { if (__IS_BUSY(p)) { __RETURN(ESP, espBUSY); } } while (0)
#define __CHECK_INPUTS(c)                   do { if (!(c)) { __RETURN(ESP, espPARERROR); } } while (0)

<<<<<<< HEAD
#define __CONN_RESET(c)                     do { uint8_t number = (c)->Number; memset((void *)(c), 0x00, sizeof(ESP_CONN_t)); (c)->Number = number; } while (0)
=======
#define __CONN_RESET(c)                     do { uint8_t number = (c)->Number; memset((void *)c, 0x00, sizeof(ESP_CONN_t)); (c)->Number = number; } while (0)
>>>>>>> 89330ace

#if ESP_RTOS
#define __IDLE(p)                           do {\
    uint8_t result = 1;                         \
    if (ESP_LL_Callback(ESP_LL_Control_SYS_Release, (void *)&(p)->Sync, &result) || result) {   \
                                                \
    }                                           \
    (p)->ActiveCmd = CMD_IDLE;                  \
    __RESET_THREADS(p);                         \
    if (!(p)->Flags.F.IsBlocking) {             \
        (p)->Flags.F.Call_Idle = 1;             \
    }                                           \
    memset((void *)&Pointers, 0x00, sizeof(Pointers));  \
} while (0)
#else
#define __IDLE(p)                           do {\
    (p)->ActiveCmd = CMD_IDLE;                  \
    __RESET_THREADS(p);                         \
    if (!(p)->Flags.F.IsBlocking) {             \
        (p)->Flags.F.Call_Idle = 1;             \
    }                                           \
    memset((void *)&Pointers, 0x00, sizeof(Pointers));  \
} while (0)
#endif

#if ESP_RTOS
#define __ACTIVE_CMD(p, cmd)                do {\
    uint8_t result = 1;                         \
    if (ESP_LL_Callback(ESP_LL_Control_SYS_Request, (void *)&(p)->Sync, &result) || result) {   \
                                                \
    }                                           \
    if ((p)->ActiveCmd == CMD_IDLE) {           \
        (p)->ActiveCmdStart = (p)->Time;        \
    }                                           \
    (p)->ActiveCmd = (cmd);                     \
} while (0)
#else
#define __ACTIVE_CMD(p, cmd)                do {\
    if ((p)->ActiveCmd == CMD_IDLE) {           \
        (p)->ActiveCmdStart = (ESP)->Time;      \
    }                                           \
    (p)->ActiveCmd = (cmd);                     \
} while (0)
#endif /* ESP_RTOS */

#define __CMD_SAVE(p)                       (p)->ActiveCmdSaved = (p)->ActiveCmd
#define __CMD_RESTORE(p)                    (p)->ActiveCmd = (p)->ActiveCmdSaved

#define __RETURN(p, v)                      do { (p)->RetVal = (v); return (v); } while (0)
#define __RETURN_BLOCKING(p, b, mt)         return __return_blocking(p, b, mt);

#define __RST_EVENTS_RESP(p)                do { (p)->Events.Value = 0; (p)->ActiveCmdStart = (p)->Time; } while (0)

#define ESP_CALL_CALLBACK(p, e)             (p)->Callback(e, (ESP_EventParams_t *)&(p)->CallbackParams);

#if ESP_USE_CTS
#define ESP_SET_RTS(p, s)                   do {\
    if (RTSStatus != (s) && !(p)->Flags.F.RTSForced) {  \
        RTSStatus = (s);                        \
        ESP_LL_SetRTS((ESP_LL_t *)&(p)->LL, (s));   \
    }                                           \
} while (0)
#else
#define ESP_SET_RTS(p, s)                   (void)0
#endif /* ESP_USE_CTS */
     
/* Check device CIPSTATUS */
#define __CHECK_CIPSTATUS(p)                do {\
    __RST_EVENTS_RESP((ESP));                   \
    UART_SEND_STR(FROMMEM("AT+CIPSTATUS"));     \
    UART_SEND_STR(FROMMEM(_CRLF));              \
    StartCommand((ESP), CMD_TCPIP_CIPSTATUS, NULL); \
    PT_WAIT_UNTIL(pt, (ESP)->Events.F.RespOk || \
                    (ESP)->Events.F.RespError); \
} while (0)

/******************************************************************************/
/******************************************************************************/
/***                            Private variables                            **/
/******************************************************************************/
/******************************************************************************/
#if ESP_USE_CTS
static 
uint8_t RTSStatus;                                          /* RTS pin status */
#endif /* ESP_USE_CTS */

/* Buffers */
static BUFFER_t Buffer;                                     /* Buffer structure */
static uint8_t Buffer_Data[ESP_BUFFER_SIZE + 1];            /* Buffer data array */
static Received_t Received;                                 /* Received data structure */
static Pointers_t Pointers;                                 /* Pointers object */
#if ESP_CONN_SINGLEBUFFER
static uint8_t IPD_Data[ESP_CONNBUFFER_SIZE + 1];           /* Data buffer for incoming connection */
#endif /* ESP_CONN_SINGLEBUFFER */

static
struct pt pt_BASIC, pt_WIFI, pt_TCPIP;                      /* Protothread setup */

static
ESP_LL_Send_t Send;                                         /* Send data setup */

#define __RESET_THREADS(GSM)                  do {          \
PT_INIT(&pt_BASIC); PT_INIT(&pt_WIFI); PT_INIT(&pt_TCPIP);  \
} while (0);

/******************************************************************************/
/******************************************************************************/
/***                            Private functions                            **/
/******************************************************************************/
/******************************************************************************/
/* Blocking return */
ESP_Result_t __return_blocking(evol ESP_t* p, uint32_t b, uint32_t mt) {
    ESP_Result_t res;
    (p)->ActiveCmdTimeout = mt;
    if (!(b)) {
        (p)->Flags.F.IsBlocking = 0;
        __RETURN(p, espOK);
    }
    (p)->Flags.F.IsBlocking = 1;
    res = ESP_WaitReady(p, mt);
    if (res == espTIMEOUT) {
        return espTIMEOUT;
    }
    res = (p)->ActiveResult;
    (p)->ActiveResult = espOK;
    return res;
}

/* Default callback for events */
estatic
int ESP_CallbackDefault(ESP_Event_t evt, ESP_EventParams_t* params) {
	(void)evt;
	(void)params;
    return 0;
}

/* Returns number from hex value */
estatic
uint8_t Hex2Num(char a) {
    if (a >= '0' && a <= '9') {                             /* Char is num */
        return a - '0';
    } else if (a >= 'a' && a <= 'f') {                      /* Char is lowercase character A - Z (hex) */
        return (a - 'a') + 10;
    } else if (a >= 'A' && a <= 'F') {                      /* Char is uppercase character A - Z (hex) */
        return (a - 'A') + 10;
    }
    
    return 0;
}

/* Parses and returns number from string */
estatic
int32_t ParseNumber(const char* ptr, uint8_t* cnt) {
    uint8_t minus = 0, i = 0;
    int32_t sum = 0;
    
    if (*ptr == '-') {                                		/* Check for minus character */
        minus = 1;
        ptr++;
        i++;
    }
    while (CHARISNUM(*ptr)) {                        		/* Parse number */
        sum = 10 * sum + CHARTONUM(*ptr);
        ptr++;
        i++;
    }
    if (cnt) {                                		        /* Save number of characters used for number */
        *cnt = i;
    }
    if (minus) {                                    		/* Minus detected */
        return 0 - sum;
    }
    return sum;                                       		/* Return number */
}

/* Parses and returns HEX number from string */
estatic
uint32_t ParseHexNumber(const char* ptr, uint8_t* cnt) {
    uint32_t sum = 0;
    uint8_t i = 0;
    
    while (CHARISHEXNUM(*ptr)) {                    		/* Parse number */
        sum <<= 4;
        sum += Hex2Num(*ptr);
        ptr++;
        i++;
    }
    
    if (cnt) {                               		        /* Save number of characters used for number */
        *cnt = i;
    }
    return sum;                                        		/* Return number */
}

/* Parse MAC number in string format xx:xx:xx:xx:xx:xx */
estatic
void ParseMAC(evol ESP_t* ESP, const char* str, uint8_t* mac, uint8_t* cnt) {
	(void)ESP;
    uint8_t i = 6;
    while (i--) {
        *mac++ = ParseHexNumber(str, NULL);
        str += 3;
    }
    if (cnt) {
        *cnt = 17;
    }
}

/* Parse IP number in string format xxx.xxx.xxx.xxx */
estatic
void ParseIP(evol ESP_t* ESP, const char* str, uint8_t* ip, uint8_t* cnt) {
	(void)ESP;
    uint8_t i = 4;
    uint8_t c = 0;
    if (cnt) {
        *cnt = 0;
    }
    while (i--) {
        *ip++ = ParseNumber(str, &c);
        str += c + 1;
        if (cnt) {
            *cnt += c;
            if (i) {
                *cnt += 1;
            }
        }
    }
}

/* Parse +CWLAP statement */
estatic
void ParseCWLAP(evol ESP_t* ESP, const char* str, ESP_AP_t* AP) {
    uint8_t cnt;
    
    if (*str == '(') {                                      /* Remove opening bracket */
        str++;
    }
    
    memset((void *)AP, 0x00, sizeof(ESP_AP_t));             /* Reset structure first */
    
    AP->Ecn = ParseNumber(str, &cnt);                       /* Parse ECN value */
    str += cnt + 1;
    
    if (*str == '"') {                                      /* Remove opening " */
        str++;
    }
    
    cnt = 0;                                                /* Parse SSID */
    while (*str) {
        if (*str == '"' && *(str + 1) == ',') {
            break;
        }
        if (cnt < sizeof(AP->SSID) - 1) {
            AP->SSID[cnt] = *str;
        }
        
        cnt++;
        str++;
    }
    
    str += 2;                                               /* Parse RSSI */
    AP->RSSI = ParseNumber(str, &cnt);
    
    str += cnt + 1;
    if (*str == '"') {
        str++;
    }
    ParseMAC(ESP, str, AP->MAC, NULL);                      /* Parse MAC */
    
    str += 19;                                              /* Ignore mac, " and comma */
    
    AP->Channel = ParseNumber(str, &cnt);                   /* Parse channel for wifi */
    str += cnt + 1;
    
    AP->Offset = ParseNumber(str, &cnt);                    /* Parse offset */
    str += cnt + 1;
    
    AP->Calibration = ParseNumber(str, &cnt);               /* Parse calibration number */
    str += cnt + 1;
}

/* Parse +CWJAP statement */
estatic
void ParseCWJAP(evol ESP_t* ESP, const char* ptr, ESP_ConnectedAP_t* AP) {
    uint8_t i, cnt;
    
    while (*ptr && *ptr != '"') {                    		/* Find first " character */
        ptr++;
    }
    if (!*ptr) {                                    		/* Check if zero detected */
        return;
    }
    ptr++;                                            		/* Remove first " for SSID */
    i = 0;                                            		/* Parse SSID part */
    while (*ptr && (*ptr != '"' || *(ptr + 1) != ',' || *(ptr + 2) != '"')) {
        AP->SSID[i++] = *ptr++;
    }
    AP->SSID[i++] = 0;
    ptr += 3;                                        		/* Increase pointer by 3, ignore "," part */
    ParseMAC(ESP, ptr, AP->MAC, NULL);    	                /* Get MAC */
    ptr += 19;                                    		    /* Increase counter by elements in MAC address and ", part */
    AP->Channel = ParseNumber(ptr, &cnt);	                /* Get channel */
    ptr += cnt + 1;                                    		/* Increase position */
    AP->RSSI = ParseNumber(ptr, &cnt);    /* Get RSSI */
}

/* Parse CWLIF statement with IP and MAC */
estatic
void ParseCWLIF(evol ESP_t* ESP, const char* str, ESP_ConnectedStation_t* station) {
    uint8_t cnt;
    
    ParseIP(ESP, str, station->IP, &cnt);                   /* Parse IP address */
    str += cnt + 1;
    ParseMAC(ESP, str, station->MAC, &cnt);                 /* Parse MAC */
}

/* Parse incoming IPD statement */
estatic
void ParseIPD(evol ESP_t* ESP, const char* str, ESP_IPD_t* IPD) {
    uint8_t cnt;
    
    memset((void *) IPD, 0x00, sizeof(ESP_IPD_t));          /* Reset structure */
    
#if !ESP_SINGLE_CONN
    IPD->Conn = (ESP_CONN_t *)&ESP->Conn[ParseNumber(str, &cnt)];   /* Get connection */
    str += cnt + 1;
#else
    IPD->Conn = (ESP_CONN_t *)&ESP->Conn[0];                /* Get connection */
#endif /* !ESP_SINGLE_CONN */
    IPD->BytesRemaining = ParseNumber(str, &cnt);           /* Set bytes remaining to read */
}

/* Parses +CWSAP statement */
estatic
void ParseCWSAP(evol ESP_t* ESP, const char* ptr, ESP_APConfig_t* AP) {
	(void)ESP;
    uint8_t cnt, i;
    
    memset((void *)AP, 0x00, sizeof(ESP_APConfig_t));       /* Reset structure */
    
    i = 0;                                            		/* Copy till "," which indicates end of SSID string and start of password part */
    while (*ptr && (*ptr != '"' || *(ptr + 1) != ',' || *(ptr + 2) != '"')) {
        AP->SSID[i++] = *ptr++;
    }
    AP->SSID[i++] = 0;
    ptr += 3;                                        		/* Increase pointer by 3, ignore "," part */
    i = 0;                                            		/* Copy till ", which indicates end of password string and start of number */
    while (*ptr && (*ptr != '"' || *(ptr + 1) != ',')) {
        AP->Pass[i++] = *ptr++;
    }
    AP->Pass[i++] = 0;
    ptr += 2;                                        		/* Increase pointer by 2 */
    AP->Channel = ParseNumber(ptr, &cnt);    		        /* Get channel number */
    ptr += cnt + 1;                                    		/* Increase pointer and comma */
    AP->Ecn = (ESP_Ecn_t)ParseNumber(ptr, &cnt);            /* Get ECN value */
    ptr += cnt + 1;                                    		/* Increase pointer and comma */
    AP->MaxConnections = ParseNumber(ptr, &cnt);            /* Get max connections value */
    ptr += cnt + 1;                                    		/* Increase pointer and comma */
    AP->Hidden = ParseNumber(ptr, &cnt);    		        /* Get hidden value */
}

/* Parse CIPSTATUS value */
estatic
void ParseCIPSTATUS(evol ESP_t* ESP, uint8_t* value, const char* str) {
    uint8_t i, cnt;
    uint8_t connNumber = 0;
    
#if !ESP_SINGLE_CONN
    connNumber = CHARTONUM(*str);                           /* Get connection number */
#endif /* !ESP_SINGLE_CONN */
    *value |= 1 << connNumber;                              /* Set bit according to active connection */
    
    /* Parse connection parameters */
    str += 2;
    while (*str && *str != ',') {
        str++;
    }
    str++;
    
    /* Parse connection IP */
    str++;
    for (i = 0; i < 4; i++) {
        ESP->Conn[connNumber].RemoteIP[i] = ParseNumber(str, &cnt);  /* Get remote IP */
        str += cnt + 1;
    }
    str++;
    
    /* Parse Remove PORT */
    ESP->Conn[connNumber].RemotePort = ParseNumber(str, &cnt);
    str += cnt + 1;
    
    /* Parse local port */
    ESP->Conn[connNumber].LocalPort = ParseNumber(str, &cnt);
    str += cnt + 1;
    
    /* Parse client/server type */
    ESP->Conn[connNumber].Flags.F.Client = CHARTONUM(*str) == 0;
}

/* Starts command and sets pointer for return statement */
estatic 
ESP_Result_t StartCommand(evol ESP_t* ESP, uint16_t cmd, const char* cmdResp) {
    ESP->ActiveCmd = cmd;
    ESP->ActiveCmdResp = (char *)cmdResp;
    ESP->ActiveCmdStart = ESP->Time;
    ESP->ActiveResult = espOK;
    
    if (cmd == CMD_TCPIP_CIPSTATUS) {                       /* On CIPSTATUS command */
        ESP->ActiveConnsResp = 0;                           /* Reset active connections status */
    }
    
    return espOK;
}

/* Converts number to string */
estatic
void NumberToString(char* str, uint32_t number) {
    sprintf(str, "%lu", (unsigned long)number);
}

/* Converts number to hex for MAC */
estatic
void HexNumberToString(char* str, uint8_t number) {
    sprintf(str, "%02X", number);
}

/* Escapes string and sends directly to output stream */
estatic
void EscapeStringAndSend(const char* str) {
    char special = '\\';
    
    while (*str) {                                    		/* Go through string */
        if (*str == ',' || *str == '"' || *str == '\\') {	/* Check for special character */    
            UART_SEND_CH(&special);                         /* Send special character */
        }
        UART_SEND_CH(str++);                                /* Send character */
    }
}

/* Process received character */
estatic 
void ParseReceived(evol ESP_t* ESP, Received_t* Received_p) {
    char* str = (char *)Received_p->Data;
    
    uint8_t is_ok = 0, is_error = 0, len;
    len = Received_p->Length;                               /* String length */
    
    if (*str == '\r' && *(str + 1) == '\n') {               /* Check empty line */
        return;
    }

    is_ok = strcmp(str, RESP_OK) == 0;                      /* Check if OK received */
    if (!is_ok) {
        is_error = strcmp(str, RESP_ERROR) == 0;            /* Check if error received */
        if (!is_error) {
            is_error = strcmp(str, RESP_BUSY) == 0;         /* Check if busy */
        }
    }
    
    if (!is_ok && !is_error) {
        if (strcmp(str, RESP_READY) == 0) {
            ESP->Events.F.RespReady = 1;                    /* Device is ready flag */
        }
    }
    
    /* Device info */
    if (ESP->ActiveCmd == CMD_BASIC_GMR) {
        if ((str[0] == 'A' || str[0] == 'a') && Pointers.CPtr1 && len > 13) {   /* "AT version:" received */
            strncpy((char *)Pointers.CPtr1, &str[11], len - 13);    /* Save AT version */
            ((char *)Pointers.CPtr1)[len - 13] = 0;
        }
        if ((str[0] == 'S' || str[0] == 's') && Pointers.CPtr2) {   /* "SDK version:" received */
            strncpy((char *)Pointers.CPtr2, &str[12], len - 14);    /* Save SDK version */
            ((char *)Pointers.CPtr2)[len - 14] = 0;                 /* End of strings */
        }
        if ((str[0] == 'C' || str[0] == 'c') && Pointers.CPtr3) {   /* "compile time:" received */
            strncpy((char *)Pointers.CPtr3, &str[13], len - 15);    /* Save compile time version */
            ((char *)Pointers.CPtr3)[len - 15] = 0;                 /* End of strings */
        }
    }
    
    if (ESP->ActiveCmd == CMD_WIFI_CIPSTAMAC && str[0] == '+' && strncmp(str, FROMMEM("+CIPSTAMAC"), 10) == 0) {    /* On CIPSTAMAC active command */
        ParseMAC(ESP, str + 16, (uint8_t *)&ESP->STAMAC, NULL); /* Parse MAC */
        if (Pointers.Ptr1) {
            memcpy((void *)Pointers.Ptr1, (void *)&ESP->STAMAC, 6);
        }
    }
    if (ESP->ActiveCmd == CMD_WIFI_CIPAPMAC && str[0] == '+' && strncmp(str, FROMMEM("+CIPAPMAC"), 9) == 0) {   /* On CIPSTAMAC active command */
        ParseMAC(ESP, str + 15, (uint8_t *)&ESP->APMAC, NULL);  /* Parse MAC */
        if (Pointers.Ptr1) {
            memcpy((void *)Pointers.Ptr1, (void *)&ESP->APMAC, 6);
        }
    }
    if (ESP->ActiveCmd == CMD_WIFI_CIPSTA && str[0] == '+' && strncmp(str, FROMMEM("+CIPSTA_"), 8) == 0) {  /* +CIPSTA received */
        if (str[12] == 'i') {                               /* +CIPSTA_CUR:ip received */
            ParseIP(ESP, str + 16, (uint8_t *)&ESP->STAIP, NULL);   /* Parse IP string */
            if (Pointers.Ptr1) {
                memcpy((void *)Pointers.Ptr1, (void *)&ESP->STAIP, 4);
            }
        } else if (str[12] == 'g') {
            ParseIP(ESP, str + 21, (uint8_t *)&ESP->STAGateway, NULL);  /* Parse IP string */
        } else if (str[12] == 'n') {
            ParseIP(ESP, str + 21, (uint8_t *)&ESP->STANetmask, NULL);  /* Parse IP string */
        }
    }
    if (ESP->ActiveCmd == CMD_WIFI_CIPAP && str[0] == '+' && strncmp(str, FROMMEM("+CIPAP_"), 7) == 0) {    /* +CIPAP received */
        if (str[11] == 'i') {                               /* +CIPSTA_CUR:ip received */
            ParseIP(ESP, str + 15, (uint8_t *)&ESP->APIP, NULL);    /* Parse IP string */
            if (Pointers.Ptr1) {
                memcpy((void *)Pointers.Ptr1, (void *)&ESP->STAIP, 4);
            }
        } else if (str[11] == 'g') {
            ParseIP(ESP, str + 20, (uint8_t *)&ESP->APGateway, NULL);   /* Parse IP string */
        } else if (str[11] == 'n') {
            ParseIP(ESP, str + 20, (uint8_t *)&ESP->APNetmask, NULL);   /* Parse IP string */
        }
    }
    
    if (ESP->ActiveCmd == CMD_WIFI_CWLIF && CHARISNUM(str[0])) {    /* IP of device connected to AP received */
        if (*(uint16_t *)Pointers.Ptr2 < Pointers.UI) {     /* Check if memory still available */
            ParseCWLIF(ESP, str, (ESP_ConnectedStation_t *)Pointers.Ptr1);  /* Parse CWLIF statement */
            Pointers.Ptr1 = ((ESP_ConnectedStation_t *)Pointers.Ptr1) + 1;
            *(uint16_t *)Pointers.Ptr2 = (*(uint16_t *)Pointers.Ptr2) + 1;  /* Increase number of parsed elements */
        }
    }
    
    /* We received string starting with + sign = some useful data! */
    if (*str == '+') {
        if (ESP->ActiveCmd == CMD_WIFI_CWLAP && strncmp(str, FROMMEM("+CWLAP"), 6) == 0) {  /* When active command is listing wifi stations */
            if (*(uint16_t *)Pointers.Ptr2 < Pointers.UI) {     /* Check if memory still available */
                ParseCWLAP(ESP, str + 7, (ESP_AP_t *)Pointers.Ptr1);  /* Parse CWLAP statement */
                Pointers.Ptr1 = ((ESP_AP_t *)Pointers.Ptr1) + 1;
                *(uint32_t *)Pointers.Ptr2 = (*(uint16_t *)Pointers.Ptr2) + 1;  /* Increase number of parsed elements */
            }
        }
    }
    
    if (ESP->ActiveCmd == CMD_WIFI_CWSAP) {
        if (strncmp(str, FROMMEM("+CWSAP"), 6) == 0) {      /* Check for response */
            ParseCWSAP(ESP, str + 12, (ESP_APConfig_t *)&ESP->APConf);   /* Parse config from AP */             
        }
    }
    
    /* Connecting to AP */
    if (ESP->ActiveCmd == CMD_WIFI_CWJAP) {                 /* Trying to connect to wifi network */
        if (strcmp(str, FROMMEM("FAIL\r\n")) == 0) {        /* Fail received */
            is_error = 1;
        } else if (strncmp(str, FROMMEM("+CWJAP_CUR"), 10) == 0) {  /* Received currently connected AP info */
            ParseCWJAP(ESP, str + 10, (ESP_ConnectedAP_t *)Pointers.Ptr1);  /* Parse and save */
        }
    }
    
    /* Pinging */
    if (ESP->ActiveCmd == CMD_TCPIP_PING && str[0] == '+' && CHARISNUM(str[1])) {
        *(uint32_t *)Pointers.Ptr1 = ParseNumber(str + 1, NULL);    /* Parse response time */
    }
    
    /* Wifi management informations */
    if (strcmp(str, FROMMEM("WIFI CONNECTED\r\n")) == 0) {  /* Just connected */
        if (ESP->ActiveCmd == CMD_WIFI_CWJAP) {             /* If trying to join AP */
            ESP->Events.F.RespWifiConnected = 1;
        }
        ESP->CallbackFlags.F.WifiConnected = 1;
    } else if (strcmp(str, FROMMEM("WIFI DISCONNECT\r\n")) == 0) {  /* Just disconnected */
        if (ESP->ActiveCmd == CMD_WIFI_CWJAP) {             /* If trying to join AP */
            ESP->Events.F.RespWifiDisconnected = 1;
        }
        ESP->CallbackFlags.F.WifiDisconnected = 1;
    } else if (strcmp(str, FROMMEM("WIFI GOT IP\r\n")) == 0) {  /* ESP got assigned IP address from DHCP */
        if (ESP->ActiveCmd == CMD_WIFI_CWJAP) {             /* If trying to join AP */
            ESP->Events.F.RespWifiGotIp = 1;
        }
        ESP->CallbackFlags.F.WifiGotIP = 1;
    }
    
    /* Connection management */
#if !ESP_SINGLE_CONN
    if (strncmp(&str[1], FROMMEM(",CONNECT"), 8) == 0) {
        ESP_CONN_t* conn = (ESP_CONN_t *)&ESP->Conn[CHARTONUM(str[0])]; /* Get connection from number */
        conn->Number = CHARTONUM(str[0]);                   /* Set connection number */
        conn->Flags.F.Active = 1;                           /* Connection is active */
        conn->Callback.F.Connect = 1;
    } else if (strncmp(&str[1], FROMMEM(",CLOSED"), 7) == 0) {
        ESP_CONN_t* conn = (ESP_CONN_t *)&ESP->Conn[CHARTONUM(str[0])]; /* Get connection from number */
        __CONN_RESET(conn);                                 /* Reset connection */
        conn->Callback.F.Closed = 1;
    }
#else
    if (strncmp(str, FROMMEM("CONNECT"), 7) == 0) {
        ESP_CONN_t* conn = (ESP_CONN_t *)&ESP->Conn[0];     /* Get connection from number */
        conn->Number = 0;                                   /* Set connection number */
        conn->Flags.F.Active = 1;                           /* Connection is active */
        conn->Callback.F.Connect = 1;
    } else if (strncmp(str, FROMMEM("CLOSED"), 6) == 0) {
        ESP_CONN_t* conn = (ESP_CONN_t *)&ESP->Conn[0];     /* Get connection from number */
        __CONN_RESET(conn);                                 /* Reset connection */
        conn->Callback.F.Closed = 1;
    }
#endif /* !ESP_SINGLE_CONN */
    
    /* Manage connection status */
    if (ESP->ActiveCmd == CMD_TCPIP_CIPSTATUS) {
        if (strncmp(str, FROMMEM("+CIPSTATUS"), 10) == 0) { /* +CIPSTATUS received */
            ParseCIPSTATUS(ESP, (uint8_t *)&ESP->ActiveConnsResp, str + 11);    /* Parse CIPSTATUS response */
        } else if (is_ok) {                                 /* OK received */
            /* Check and merge all connections from ESP */
            uint8_t i = 0;
            for (i = 0; i < ESP_MAX_CONNECTIONS; i++) {
                ESP->Conn[i].Flags.F.Active = (ESP->ActiveConnsResp & (1 << i)) == (1 << i);
            }
            ESP->ActiveConns = ESP->ActiveConnsResp;        /* Copy current value */
        }
    }
    
    /* Manage send data */
    if (ESP->ActiveCmd == CMD_TCPIP_CIPSEND) {
        if (strncmp(str, FROMMEM("SEND OK"), 7) == 0) {     /* Data successfully sent */
            ESP->Events.F.RespSendOk = 1;
        } else if (strncmp(str, FROMMEM("SEND FAIL"), 9) == 0) {    /* Data sent error */
            ESP->Events.F.RespSendFail = 1;
        }
    }
    
    /* DNS function */
    if (ESP->ActiveCmd == CMD_TCPIP_CIPDOMAIN && strncmp(str, FROMMEM("+CIPDOMAIN"), 10) == 0) {
        ParseIP(ESP, &str[11], (uint8_t *)Pointers.Ptr1, NULL); /* Parse IP and save it to user location */
    }
    
    /* Manage receive data */
    if (strncmp(str, FROMMEM("+IPD"), 4) == 0) {            /* Check for incoming data */
        ParseIPD(ESP, str + 5, (ESP_IPD_t *)&ESP->IPD);     /* Parse incoming data string */
        ESP->IPD.InIPD = 1;                                 /* Start with data reading */
        if (!ESP->IPD.Conn->TotalBytesReceived) {
            ESP->IPD.Conn->DataStartTime = (uint32_t)ESP->Time; /* Set time when first IPD received on connection */
        }
        ESP->IPD.Conn->TotalBytesReceived += ESP->IPD.BytesRemaining;   /* Increase total bytes received so far */
    }
    
    if (is_ok) {
        ESP->Events.F.RespOk = 1;
        ESP->Events.F.RespError = 0;
    } else if (is_error) {
        ESP->Events.F.RespOk = 0;
        ESP->Events.F.RespError = 1;
    }
}

/******************************************************************************/
/******************************************************************************/
/***                              Protothreads                               **/
/******************************************************************************/
/******************************************************************************/
estatic
PT_THREAD(PT_Thread_BASIC(struct pt* pt, evol ESP_t* ESP)) {
    static volatile uint32_t time;
    static uint8_t rst;
    char str[8];
    PT_BEGIN(pt);
    
    if (ESP->ActiveCmd == CMD_BASIC_AT) {                   /* Send AT and check for any response */
        __RST_EVENTS_RESP(ESP);                             /* Reset all events */
        
        UART_SEND_STR(FROMMEM("AT"));                       /* Send data */
        UART_SEND_STR(_CRLF);
        StartCommand(ESP, CMD_BASIC_AT, NULL);              /* Start command */
        
        PT_WAIT_UNTIL(pt, ESP->Events.F.RespOk || 
                            ESP->Events.F.RespError);       /* Wait for response */
        
        ESP->ActiveResult = ESP->Events.F.RespOk ? espOK : espERROR;    /* Check response */
        
        __IDLE(ESP);                                        /* Go IDLE mode */
    } else if (ESP->ActiveCmd == CMD_BASIC_ATE) {           /* Set echo */
        NumberToString(str, Pointers.UI);                   /* Get echo parameter as string */

        __RST_EVENTS_RESP(ESP);                             /* Reset all events */

        UART_SEND_STR(FROMMEM("ATE"));                       /* Send data */
        UART_SEND_STR(FROMMEM(str));
        UART_SEND_STR(_CRLF);
        StartCommand(ESP, CMD_BASIC_ATE, NULL);              /* Start command */

        PT_WAIT_UNTIL(pt, ESP->Events.F.RespOk ||
                            ESP->Events.F.RespError);       /* Wait for response */

        ESP->ActiveResult = ESP->Events.F.RespOk ? espOK : espERROR;    /* Check response */

        __IDLE(ESP);                                        /* Go IDLE mode */
    } else if (ESP->ActiveCmd == CMD_BASIC_RST) {           /* Process device reset */
        __RST_EVENTS_RESP(ESP);                             /* Reset all events */
        
        /***** Hardware reset *****/
        __RST_EVENTS_RESP(ESP);                             /* Reset all events */
        rst = ESP_RESET_SET;
        ESP_LL_Callback(ESP_LL_Control_SetReset, &rst, 0);  /* Process callback with reset set */
        time = ESP->Time;
        PT_WAIT_UNTIL(pt, ESP->Time - time > 2);            /* Wait reset time */
        rst = ESP_RESET_CLR;
        ESP_LL_Callback(ESP_LL_Control_SetReset, &rst, 0);  /* Process callback with reset clear */
        
        PT_WAIT_UNTIL(pt, ESP->Events.F.RespReady ||
                            ESP->Events.F.RespError);   /* Wait for response */
        
        ESP->ActiveResult = ESP->Events.F.RespReady ? espOK : espERROR; /* Check response */
        
        /***** Software reset *****/
        if (ESP->ActiveResult != espOK) {
            UART_SEND_STR(FROMMEM("AT+RST"));               /* Send data */
            UART_SEND_STR(_CRLF);
            StartCommand(ESP, CMD_BASIC_RST, NULL);         /* Start command */
            
            PT_WAIT_UNTIL(pt, ESP->Events.F.RespReady ||
                                ESP->Events.F.RespError);   /* Wait for response */
            
            ESP->ActiveResult = ESP->Events.F.RespReady ? espOK : espERROR; /* Check response */
        }
        
        __IDLE(ESP);                                        /* Go IDLE mode */
    } else if (ESP->ActiveCmd == CMD_BASIC_GMR) {           /* Get informations about AT software */
        __RST_EVENTS_RESP(ESP);                             /* Reset all events */
        
        UART_SEND_STR(FROMMEM("AT+GMR"));                   /* Send data */
        UART_SEND_STR(_CRLF);
        StartCommand(ESP, CMD_BASIC_GMR, NULL);             /* Start command */
        
        PT_WAIT_UNTIL(pt, ESP->Events.F.RespOk || 
                            ESP->Events.F.RespError);       /* Wait for response */
        
        ESP->ActiveResult = ESP->Events.F.RespOk ? espOK : espERROR;    /* Check response */
        
        __IDLE(ESP);                                        /* Go IDLE mode */
    } else if (ESP->ActiveCmd == CMD_BASIC_UART) {          /* Set UART */
        NumberToString(str, Pointers.UI);                   /* Get baudrate as string */
        
        __RST_EVENTS_RESP(ESP);                             /* Reset all events */
        UART_SEND_STR(FROMMEM("AT+UART_"));                 /* Send data */
        UART_SEND_STR(FROMMEM(Pointers.CPtr1));
        UART_SEND_STR(FROMMEM("="));
        UART_SEND_STR(FROMMEM(str));
#if ESP_USE_CTS
        UART_SEND_STR(FROMMEM(",8,1,0,2"));                 /* Enable hardware CTS pin on ESP device */
#else
        UART_SEND_STR(FROMMEM(",8,1,0,0"));                 /* No flow control for ESP */
#endif /* ESP_USE_CTS */
        UART_SEND_STR(_CRLF);
        StartCommand(ESP, CMD_BASIC_UART, NULL);            /* Start command */
        
        PT_WAIT_UNTIL(pt, ESP->Events.F.RespOk ||
                            ESP->Events.F.RespError);       /* Wait for response */
        
        ESP->ActiveResult = ESP->Events.F.RespOk ? espOK : espERROR;    /* Check response */
        if (ESP->ActiveResult == espOK) {
            uint8_t result;
            BUFFER_Reset(&Buffer);                          /* Reset buffer */
            
            ESP->LL.Baudrate = Pointers.UI;
            ESP_LL_Callback(ESP_LL_Control_Init, (void *)&ESP->LL, &result);    /* Init low-level layer again */
        }
        
        __IDLE(ESP);                                        /* Go IDLE mode */
    } else if (ESP->ActiveCmd == CMD_BASIC_RFPOWER) {       /* Set RF power */
        NumberToString(str, Pointers.UI);                   /* Convert mode to string */
        __RST_EVENTS_RESP(ESP);                             /* Reset all events */
        UART_SEND_STR(FROMMEM("AT+RFPOWER="));              /* Send data */
        UART_SEND_STR(FROMMEM(str));
        UART_SEND_STR(_CRLF);
        StartCommand(ESP, CMD_BASIC_RFPOWER, NULL);         /* Start command */
        
        PT_WAIT_UNTIL(pt, ESP->Events.F.RespOk || 
                            ESP->Events.F.RespError);       /* Wait for response */
        
        ESP->ActiveResult = ESP->Events.F.RespOk ? espOK : espERROR;    /* Check response */
        
        __IDLE(ESP);                                        /* Go IDLE mode */
    } else if (ESP->ActiveCmd == CMD_BASIC_RESTORE) {       /* Restore device */
        __RST_EVENTS_RESP(ESP);                             /* Reset all events */
        
        UART_SEND_STR(FROMMEM("AT+RESTORE"));               /* Send data */
        UART_SEND_STR(_CRLF);
        StartCommand(ESP, CMD_BASIC_RESTORE, NULL);         /* Start command */
        
        PT_WAIT_UNTIL(pt, ESP->Events.F.RespReady || 
                            ESP->Events.F.RespError);       /* Wait for response */
        
        ESP->ActiveResult = ESP->Events.F.RespReady ? espOK : espERROR;    /* Check response */
        
        __IDLE(ESP);                                        /* Go IDLE mode */
    }
    PT_END(pt);
}

estatic
PT_THREAD(PT_Thread_WIFI(struct pt* pt, evol ESP_t* ESP)) {
    char str[7], ch = ':', i = 6;
    uint8_t* ptr;
    PT_BEGIN(pt);
    
    if (ESP->ActiveCmd == CMD_WIFI_CWMODE) {                /* Set device mode */
        NumberToString(str, Pointers.UI);                   /* Convert mode to string */
        __RST_EVENTS_RESP(ESP);                             /* Reset all events */
        UART_SEND_STR(FROMMEM("AT+CWMODE="));               /* Send data */
        UART_SEND_STR(FROMMEM(str));
        UART_SEND_STR(_CRLF);
        StartCommand(ESP, CMD_WIFI_CWMODE, NULL);           /* Start command */
        
        PT_WAIT_UNTIL(pt, ESP->Events.F.RespOk || 
                            ESP->Events.F.RespError);       /* Wait for response */
        
        ESP->ActiveResult = ESP->Events.F.RespOk ? espOK : espERROR;    /* Check response */
        
        __IDLE(ESP);                                        /* Go IDLE mode */
    } else if (ESP->ActiveCmd == CMD_WIFI_GETSTAMAC) {      /* Get station MAC address */
        __RST_EVENTS_RESP(ESP);                             /* Reset all events */
        UART_SEND_STR(FROMMEM("AT+CIPSTAMAC_CUR?"));        /* Send data */
        UART_SEND_STR(_CRLF);
        StartCommand(ESP, CMD_WIFI_CIPSTAMAC, NULL);        /* Start command */
        
        PT_WAIT_UNTIL(pt, ESP->Events.F.RespOk || 
                            ESP->Events.F.RespError);       /* Wait for response */
        
        ESP->ActiveResult = ESP->Events.F.RespOk ? espOK : espERROR;    /* Check response */
        
        __IDLE(ESP);                                        /* Go IDLE mode */
    } else if (ESP->ActiveCmd == CMD_WIFI_GETAPMAC) {       /* Get AP MAC address */
        __RST_EVENTS_RESP(ESP);                             /* Reset all events */
        UART_SEND_STR(FROMMEM("AT+CIPAPMAC_CUR?"));         /* Send data */
        UART_SEND_STR(_CRLF);
        StartCommand(ESP, CMD_WIFI_CIPAPMAC, NULL);         /* Start command */
        
        PT_WAIT_UNTIL(pt, ESP->Events.F.RespOk || 
                            ESP->Events.F.RespError);       /* Wait for response */
        
        ESP->ActiveResult = ESP->Events.F.RespOk ? espOK : espERROR;    /* Check response */
        
        __IDLE(ESP);                                        /* Go IDLE mode */
    } else if (ESP->ActiveCmd == CMD_WIFI_GETSTAIP) {       /* Get station IP address */
        __RST_EVENTS_RESP(ESP);                             /* Reset all events */
        UART_SEND_STR(FROMMEM("AT+CIPSTA_CUR?"));           /* Send data */
        UART_SEND_STR(_CRLF);
        StartCommand(ESP, CMD_WIFI_CIPSTA, NULL);           /* Start command */
        
        PT_WAIT_UNTIL(pt, ESP->Events.F.RespOk || 
                            ESP->Events.F.RespError);       /* Wait for response */
        
        ESP->ActiveResult = ESP->Events.F.RespOk ? espOK : espERROR;    /* Check response */
        
        __IDLE(ESP);                                        /* Go IDLE mode */
    } else if (ESP->ActiveCmd == CMD_WIFI_GETAPIP) {        /* Get AP IP address */
        __RST_EVENTS_RESP(ESP);                             /* Reset all events */
        UART_SEND_STR(FROMMEM("AT+CIPAP_CUR?"));            /* Send data */
        UART_SEND_STR(_CRLF);
        StartCommand(ESP, CMD_WIFI_CIPAP, NULL);
        
        PT_WAIT_UNTIL(pt, ESP->Events.F.RespOk || 
                            ESP->Events.F.RespError);       /* Wait for response */
        
        ESP->ActiveResult = ESP->Events.F.RespOk ? espOK : espERROR;    /* Check response */
        
        __IDLE(ESP);                                        /* Go IDLE mode */
    } else if (ESP->ActiveCmd == CMD_WIFI_SETSTAMAC) {      /* Get AP IP address */
        ptr = (uint8_t *) Pointers.CPtr2;
        
        __RST_EVENTS_RESP(ESP);                             /* Reset all events */
        UART_SEND_STR(FROMMEM("AT+CIPSTAMAC_"));            /* Send data */
        UART_SEND_STR(FROMMEM(Pointers.CPtr1));             /* Default or current */
        UART_SEND_STR(FROMMEM("=\""));
        i = 6; ch = ':';
        while (i--) {
            HexNumberToString(str, *ptr++);                 /* Convert to hex number */
            UART_SEND_STR(FROMMEM(str));
            if (i) {
                UART_SEND_CH(FROMMEM(&ch));
            }
        }
        UART_SEND_STR(FROMMEM("\""));
        UART_SEND_STR(_CRLF);
        StartCommand(ESP, CMD_WIFI_CIPSTAMAC, NULL);        /* Start command */
        
        PT_WAIT_UNTIL(pt, ESP->Events.F.RespOk || 
                            ESP->Events.F.RespError);       /* Wait for response */
        
        ESP->ActiveResult = ESP->Events.F.RespOk ? espOK : espERROR;    /* Check response */
        if (ESP->ActiveResult == espOK) {                   /* Copy data as new MAC address */
            memcpy((void *)&ESP->STAMAC, ptr - 6, 6);
        }
            
        __IDLE(ESP);                                        /* Go IDLE mode */
    } else if (ESP->ActiveCmd == CMD_WIFI_SETAPMAC) {       /* Get AP IP address */
        ptr = (uint8_t *) Pointers.CPtr2;
        
        __RST_EVENTS_RESP(ESP);                             /* Reset all events */
        UART_SEND_STR(FROMMEM("AT+CIPAPMAC_"));             /* Send data */
        UART_SEND_STR(FROMMEM(Pointers.CPtr1));             /* Default or current */
        UART_SEND_STR(FROMMEM("=\""));
        i = 6; ch = ':';
        while (i--) {
            HexNumberToString(str, *ptr++);                 /* Convert to hex number */
            UART_SEND_STR(FROMMEM(str));
            if (i) {
                UART_SEND_CH(FROMMEM(&ch));
            }
        }
        UART_SEND_STR(FROMMEM("\""));
        UART_SEND_STR(_CRLF);
        StartCommand(ESP, CMD_WIFI_CIPAPMAC, NULL);         /* Start command */
        
        PT_WAIT_UNTIL(pt, ESP->Events.F.RespOk || 
                            ESP->Events.F.RespError);       /* Wait for response */
        
        ESP->ActiveResult = ESP->Events.F.RespOk ? espOK : espERROR;    /* Check response */
        if (ESP->ActiveResult == espOK) {                   /* Copy data as new MAC address */
            memcpy((void *)&ESP->APMAC, ptr - 6, 6);
        }
        
        __IDLE(ESP);                                        /* Go IDLE mode */
    } else if (ESP->ActiveCmd == CMD_WIFI_SETSTAIP) {       /* Set AP IP address */
        ptr = (uint8_t *) Pointers.CPtr2;
        
        __RST_EVENTS_RESP(ESP);                             /* Reset all events */
        UART_SEND_STR(FROMMEM("AT+CIPSTA_"));               /* Send data */
        UART_SEND_STR(FROMMEM(Pointers.CPtr1));             /* Default or current */
        UART_SEND_STR(FROMMEM("=\""));
        i = 4; ch = '.';
        while (i--) {
            NumberToString(str, *ptr++);                    /* Convert to hex number */
            UART_SEND_STR(FROMMEM(str));
            if (i) {
                UART_SEND_CH(FROMMEM(&ch));
            }
        }
        UART_SEND_STR(FROMMEM("\""));
        if (Pointers.CPtr3 != NULL) {
            ptr = (uint8_t *) Pointers.CPtr3;
            UART_SEND_STR(FROMMEM(",\""));
            i = 4;
            while (i--) {                                   /* Send gateway address */
                NumberToString(str, *ptr++);                /* Convert to hex number */
                UART_SEND_STR(FROMMEM(str));
                if (i) {
                    UART_SEND_CH(FROMMEM(&ch));
                }
            }
            UART_SEND_STR(FROMMEM("\",\""));
            i = 4;
            while (i--) {                                   /* Send net mask */
                NumberToString(str, *ptr++);                /* Convert to hex number */
                UART_SEND_STR(FROMMEM(str));
                if (i) {
                    UART_SEND_CH(FROMMEM(&ch));
                }
            }
            UART_SEND_STR(FROMMEM("\""));
        }
        UART_SEND_STR(_CRLF);
        StartCommand(ESP, CMD_WIFI_CIPSTA, NULL);           /* Start command */
        
        PT_WAIT_UNTIL(pt, ESP->Events.F.RespOk || 
                            ESP->Events.F.RespError);       /* Wait for response */
        
        ESP->ActiveResult = ESP->Events.F.RespOk ? espOK : espERROR;    /* Check response */
        if (ESP->ActiveResult == espOK) {                   /* Copy data as new MAC address */
            memcpy((void *)&ESP->STAIP, ptr - 4, 4);
        }
        
        __IDLE(ESP);                                        /* Go IDLE mode */
    } else if (ESP->ActiveCmd == CMD_WIFI_SETAPIP) {        /* Set AP IP address */
        ptr = (uint8_t *) Pointers.CPtr2;
        
        __RST_EVENTS_RESP(ESP);                             /* Reset all events */
        UART_SEND_STR(FROMMEM("AT+CIPAP_"));                /* Send data */
        UART_SEND_STR(FROMMEM(Pointers.CPtr1));             /* Default or current */
        UART_SEND_STR(FROMMEM("=\""));
        i = 4; ch = '.';
        while (i--) {
            NumberToString(str, *ptr++);                    /* Convert to hex number */
            UART_SEND_STR(FROMMEM(str));
            if (i) {
                UART_SEND_CH(FROMMEM(&ch));
            }
        }
        UART_SEND_STR(FROMMEM("\""));
        UART_SEND_STR(_CRLF);
        StartCommand(ESP, CMD_WIFI_CIPSTA, NULL);           /* Start command */
        
        PT_WAIT_UNTIL(pt, ESP->Events.F.RespOk || 
                            ESP->Events.F.RespError);       /* Wait for response */
        
        ESP->ActiveResult = ESP->Events.F.RespOk ? espOK : espERROR;    /* Check response */
        if (ESP->ActiveResult == espOK) {                   /* Copy data as new MAC address */
            memcpy((void *)&ESP->STAIP, ptr - 4, 4);
        }
        
        __IDLE(ESP);                                        /* Go IDLE mode */
    } else if (ESP->ActiveCmd == CMD_WIFI_LISTACCESSPOINTS) {   /* List available access points */
        /***** Setup options returned by list access *****/
        __RST_EVENTS_RESP(ESP);                             /* Reset all events */
        UART_SEND_STR(FROMMEM("AT+CWLAPOPT=1,127"));        /* Send data */
        UART_SEND_STR(_CRLF);
        StartCommand(ESP, CMD_WIFI_CWLAPOPT, NULL);
        
        PT_WAIT_UNTIL(pt, ESP->Events.F.RespOk || 
                            ESP->Events.F.RespError);       /* Wait for response */
        
        ESP->ActiveResult = ESP->Events.F.RespOk ? espOK : espERROR;    /* Check response */
        if (ESP->ActiveResult != espOK) {
            goto cmd_wifi_listaccesspoints_clean;           /* Clean thread and stop execution */  
        }
        
        /***** Execute access point search *****/
        __RST_EVENTS_RESP(ESP);                             /* Reset all events */
        UART_SEND_STR(FROMMEM("AT+CWLAP"));                 /* Send data */
        UART_SEND_STR(_CRLF);
        StartCommand(ESP, CMD_WIFI_CWLAP, NULL);            /* Start command */
        
        PT_WAIT_UNTIL(pt, ESP->Events.F.RespOk || 
                            ESP->Events.F.RespError);       /* Wait for response */
        
        ESP->ActiveResult = ESP->Events.F.RespOk ? espOK : espERROR;    /* Check response */

cmd_wifi_listaccesspoints_clean:
        __IDLE(ESP);                                        /* Go IDLE mode */
    } else if (ESP->ActiveCmd == CMD_WIFI_CWJAP) {          /* Connect to network */
        ptr = (uint8_t *) Pointers.Ptr1;
        __RST_EVENTS_RESP(ESP);                             /* Reset all events */
        UART_SEND_STR(FROMMEM("AT+CWJAP_"));                /* Send data */
        UART_SEND_STR(FROMMEM(Pointers.CPtr1));
        UART_SEND_STR(FROMMEM("=\""));
        EscapeStringAndSend(FROMMEM(Pointers.CPtr2));
        UART_SEND_STR(FROMMEM("\",\""));
        EscapeStringAndSend(FROMMEM(Pointers.CPtr3));
        UART_SEND_STR(FROMMEM("\"")); 
        if (ptr) {                                          /* Send MAC address */
            UART_SEND_STR(FROMMEM(",\""));
            i = 6; ch = ':';
            while (i--) {
                HexNumberToString(str, *ptr++);             /* Convert to hex number */
                UART_SEND_STR(FROMMEM(str));
                if (i) {
                    UART_SEND_CH(FROMMEM(&ch));
                }
            }
            UART_SEND_STR(FROMMEM("\""));
        }
        UART_SEND_STR(_CRLF);
        StartCommand(ESP, CMD_WIFI_CWJAP, NULL);            /* Start command */
        
        PT_WAIT_UNTIL(pt, ESP->Events.F.RespOk || 
                            ESP->Events.F.RespError);       /* Wait for response */
        
        ESP->ActiveResult = ESP->Events.F.RespOk ? espOK : espERROR;    /* Check response */
        if (ESP->ActiveResult == espOK) {
            ESP->ActiveCmd = CMD_WIFI_GETSTAIP;
            //__IDLE(ESP);                                    /* Go IDLE mode */
            //__ACTIVE_CMD(ESP, CMD_WIFI_GETSTAIP);           /* Set new active CMD to retrieve info about station data */
        } else {
            __IDLE(ESP);                                    /* Go IDLE mode */
        }
    } else if (ESP->ActiveCmd == CMD_WIFI_CWQAP) {          /* Disconnect from network */
        __RST_EVENTS_RESP(ESP);                             /* Reset all events */
        UART_SEND_STR(FROMMEM("AT+CWQAP"));                 /* Send data */
        UART_SEND_STR(_CRLF);
        StartCommand(ESP, CMD_WIFI_CWQAP, NULL);            /* Start command */
        
        PT_WAIT_UNTIL(pt, ESP->Events.F.RespOk || 
                            ESP->Events.F.RespError);       /* Wait for response */
        
        ESP->ActiveResult = ESP->Events.F.RespOk ? espOK : espERROR;    /* Check response */
        
        __IDLE(ESP);                                        /* Go IDLE mode */
    } else if (ESP->ActiveCmd == CMD_WIFI_GETCWJAP) {       /* Get AP we are connected with */
        __RST_EVENTS_RESP(ESP);                             /* Reset all events */
        UART_SEND_STR(FROMMEM("AT+CWJAP_CUR?"));            /* Send data */
        UART_SEND_STR(_CRLF);
        StartCommand(ESP, CMD_WIFI_CWJAP, NULL);            /* Start command */
        
        PT_WAIT_UNTIL(pt, ESP->Events.F.RespOk || 
                            ESP->Events.F.RespError);       /* Wait for response */
        
        ESP->ActiveResult = ESP->Events.F.RespOk ? espOK : espERROR;    /* Check response */
        
        __IDLE(ESP);                                        /* Go IDLE mode */
    } else if (ESP->ActiveCmd == CMD_WIFI_CWAUTOCONN) {     /* Set autoconnect status */
        __RST_EVENTS_RESP(ESP);                             /* Reset all events */
        UART_SEND_STR(FROMMEM("AT+CWAUTOCONN="));           /* Send data */
        UART_SEND_STR(Pointers.UI ? FROMMEM("1") : FROMMEM("0"));
        UART_SEND_STR(_CRLF);
        StartCommand(ESP, CMD_WIFI_CWAUTOCONN, NULL);       /* Start command */
        
        PT_WAIT_UNTIL(pt, ESP->Events.F.RespOk || 
                            ESP->Events.F.RespError);       /* Wait for response */
        
        ESP->ActiveResult = ESP->Events.F.RespOk ? espOK : espERROR;    /* Check response */
        
        __IDLE(ESP);                                        /* Go IDLE mode */
    } else if (ESP->ActiveCmd == CMD_WIFI_CWLIF) {          /* List connected stations */
        __RST_EVENTS_RESP(ESP);                             /* Reset all events */
        UART_SEND_STR(FROMMEM("AT+CWLIF"));                 /* Send data */
        UART_SEND_STR(_CRLF);
        StartCommand(ESP, CMD_WIFI_CWLIF, NULL);            /* Start command */
        
        PT_WAIT_UNTIL(pt, ESP->Events.F.RespOk || 
                            ESP->Events.F.RespError);       /* Wait for response */
        
        ESP->ActiveResult = ESP->Events.F.RespOk ? espOK : espERROR;    /* Check response */
        
        __IDLE(ESP);                                        /* Go IDLE mode */
    } else if (ESP->ActiveCmd == CMD_WIFI_GETCWSAP) {       /* GET AP settings */
        __RST_EVENTS_RESP(ESP);                             /* Reset all events */

        UART_SEND_STR(FROMMEM("AT+CWSAP_CUR?"));            /* Send data */
        UART_SEND_STR(_CRLF);
        StartCommand(ESP, CMD_WIFI_CWSAP, NULL);            /* Start command */
        
        PT_WAIT_UNTIL(pt, ESP->Events.F.RespOk || 
                            ESP->Events.F.RespError);       /* Wait for response */
        
        ESP->ActiveResult = ESP->Events.F.RespOk ? espOK : espERROR;    /* Check response */
        
        __IDLE(ESP);                                        /* Go IDLE mode */
    } else if (ESP->ActiveCmd == CMD_WIFI_SETCWSAP) {       /* Set AP settings */
        __RST_EVENTS_RESP(ESP);                             /* Reset all events */
        
        UART_SEND_STR(FROMMEM("AT+CWSAP_"));                /* Send data */
        UART_SEND_STR(FROMMEM(Pointers.CPtr1));             /* Send data */
        UART_SEND_STR(FROMMEM("=\""));
        EscapeStringAndSend(((ESP_APConfig_t *)Pointers.CPtr2)->SSID);
        UART_SEND_STR(FROMMEM("\",\""));
        EscapeStringAndSend(((ESP_APConfig_t *)Pointers.CPtr2)->Pass);
        UART_SEND_STR(FROMMEM("\","));
        NumberToString(str, ((ESP_APConfig_t *)Pointers.CPtr2)->Channel);
        UART_SEND_STR(FROMMEM(str));
        UART_SEND_STR(FROMMEM(","));
        NumberToString(str, ((ESP_APConfig_t *)Pointers.CPtr2)->Ecn);
        UART_SEND_STR(FROMMEM(str));
        UART_SEND_STR(FROMMEM(","));
        NumberToString(str, ((ESP_APConfig_t *)Pointers.CPtr2)->MaxConnections);
        UART_SEND_STR(FROMMEM(str));
        UART_SEND_STR(FROMMEM(","));
        NumberToString(str, ((ESP_APConfig_t *)Pointers.CPtr2)->Hidden);
        UART_SEND_STR(FROMMEM(str));
        UART_SEND_STR(_CRLF);
        StartCommand(ESP, CMD_WIFI_CWSAP, NULL);            /* Start command */
        
        PT_WAIT_UNTIL(pt, ESP->Events.F.RespOk || 
                            ESP->Events.F.RespError);       /* Wait for response */
        
        ESP->ActiveResult = ESP->Events.F.RespOk ? espOK : espERROR;    /* Check response */
        if (ESP->ActiveResult != espOK) {
            __IDLE(ESP);                                    /* Go IDLE mode */
        } else {
            __IDLE(ESP);                                    /* Go IDLE mode */
            __ACTIVE_CMD(ESP, CMD_WIFI_GETCWSAP);           /* Get info and save to structure */
        }
    } else if (ESP->ActiveCmd == CMD_WIFI_WPS) {            /* Set WPS function */
        __RST_EVENTS_RESP(ESP);                             /* Reset all events */
        UART_SEND_STR(FROMMEM("AT+WPS="));                  /* Send data */
        UART_SEND_STR(Pointers.UI ? FROMMEM("1") : FROMMEM("0"));
        UART_SEND_STR(_CRLF);
        StartCommand(ESP, CMD_WIFI_WPS, NULL);              /* Start command */
        
        PT_WAIT_UNTIL(pt, ESP->Events.F.RespOk || 
                            ESP->Events.F.RespError);       /* Wait for response */
        
        ESP->ActiveResult = ESP->Events.F.RespOk ? espOK : espERROR;    /* Check response */
        
        __IDLE(ESP);                                        /* Go IDLE mode */
    }
    
    PT_END(pt);
}

estatic
PT_THREAD(PT_Thread_TCPIP(struct pt* pt, evol ESP_t* ESP)) {
    char str[7];
    static uint8_t i;
    static uint8_t tries;
    static uint32_t btw = 0;
    
    PT_BEGIN(pt);

    if (ESP->ActiveCmd == CMD_TCPIP_CIPMUX) {               /* Set device mode */
        NumberToString(str, Pointers.UI);                   /* Convert mode to string */
        __RST_EVENTS_RESP(ESP);                             /* Reset all events */
        UART_SEND_STR(FROMMEM("AT+CIPMUX="));               /* Send data */
        UART_SEND_STR(FROMMEM(str));
        UART_SEND_STR(_CRLF);
        StartCommand(ESP, CMD_TCPIP_CIPMUX, NULL);          /* Start command */
        
        PT_WAIT_UNTIL(pt, ESP->Events.F.RespOk || 
                            ESP->Events.F.RespError);       /* Wait for response */
        
        ESP->ActiveResult = ESP->Events.F.RespOk ? espOK : espERROR;    /* Check response */
        
        __IDLE(ESP);                                        /* Go IDLE mode */
    } else if (ESP->ActiveCmd == CMD_TCPIP_CIPDINFO) {      /* Set info on +IPD statement */
        __RST_EVENTS_RESP(ESP);                             /* Reset all events */
        UART_SEND_STR(FROMMEM("AT+CIPDINFO=1"));            /* Send data */
        UART_SEND_STR(_CRLF);
        StartCommand(ESP, CMD_TCPIP_CIPDINFO, NULL);        /* Start command */
        
        PT_WAIT_UNTIL(pt, ESP->Events.F.RespOk || 
                            ESP->Events.F.RespError);       /* Wait for response */
        
        ESP->ActiveResult = ESP->Events.F.RespOk ? espOK : espERROR;    /* Check response */
        
        __IDLE(ESP);                                        /* Go IDLE mode */
    } else if (ESP->ActiveCmd == CMD_TCPIP_SERVERENABLE) {  /* Enable server mode */
        NumberToString(str, Pointers.UI);                   /* Convert mode to string */
        __RST_EVENTS_RESP(ESP);                             /* Reset all events */
        UART_SEND_STR(FROMMEM("AT+CIPSERVER=1,"));          /* Send data */
        UART_SEND_STR(FROMMEM(str));
        UART_SEND_STR(_CRLF);
        StartCommand(ESP, CMD_TCPIP_CIPSERVER, NULL);       /* Start command */
        
        PT_WAIT_UNTIL(pt, ESP->Events.F.RespOk || 
                            ESP->Events.F.RespError);       /* Wait for response */
        
        ESP->ActiveResult = ESP->Events.F.RespOk ? espOK : espERROR;    /* Check response */
        
        __IDLE(ESP);                                        /* Go IDLE mode */
    } else if (ESP->ActiveCmd == CMD_TCPIP_SERVERDISABLE) { /* Disable server mode */
        __RST_EVENTS_RESP(ESP);                             /* Reset all events */
        UART_SEND_STR(FROMMEM("AT+CIPSERVER=0"));           /* Send data */
        UART_SEND_STR(_CRLF);
        StartCommand(ESP, CMD_TCPIP_CIPSERVER, NULL);       /* Start command */
        
        PT_WAIT_UNTIL(pt, ESP->Events.F.RespOk || 
                            ESP->Events.F.RespError);       /* Wait for response */
        
        ESP->ActiveResult = ESP->Events.F.RespOk ? espOK : espERROR;    /* Check response */
        
        __IDLE(ESP);                                        /* Go IDLE mode */
    } else if (ESP->ActiveCmd == CMD_TCPIP_CIPSTO) {        /* Set server timeout */
        NumberToString(str, Pointers.UI);                   /* Convert mode to string */
        __RST_EVENTS_RESP(ESP);                             /* Reset all events */
        UART_SEND_STR(FROMMEM("AT+CIPSTO="));               /* Send data */
        UART_SEND_STR(FROMMEM(str));
        UART_SEND_STR(_CRLF);
        StartCommand(ESP, CMD_TCPIP_CIPSERVER, NULL);       /* Start command */
        
        PT_WAIT_UNTIL(pt, ESP->Events.F.RespOk || 
                            ESP->Events.F.RespError);       /* Wait for response */
        
        ESP->ActiveResult = ESP->Events.F.RespOk ? espOK : espERROR;    /* Check response */
        
        __IDLE(ESP);                                        /* Go IDLE mode */
    } else if (ESP->ActiveCmd == CMD_TCPIP_CIPSTART) {      /* Start a new connection */
        __CMD_SAVE(ESP);                                    /* Save current command */
   
        /* Check CIPSTATUS */
        __CHECK_CIPSTATUS(ESP);
        
        /* Check response */
        if (ESP->Events.F.RespError) {
            ESP->ActiveResult = espERROR;
            goto cmd_tcpip_cipstart_clean;
        }
        
        /* Find available connection */
        for (i = 0; i < ESP_MAX_CONNECTIONS; i++) {
            if (!ESP->Conn[i].Flags.F.Active || (ESP->ActiveConns & (1 << i)) == 0) {
                ESP->Conn[i].Number = i;
                *(ESP_CONN_t **)Pointers.PPtr1 = (ESP_CONN_t *)&ESP->Conn[i];
                break;
            }
        }
        
        /* Check valid connection */
        if (!(*(ESP_CONN_t **)Pointers.PPtr1) || i == ESP_MAX_CONNECTIONS) {
            ESP->ActiveResult = espERROR;
            goto cmd_tcpip_cipstart_clean;
        }
        
        /* Check if there is an active connection and is SSL */
        if (((ESP_CONN_Type_t)(Pointers.UI >> 16)) == ESP_CONN_Type_SSL) {
            for (i = 0; i < ESP_MAX_CONNECTIONS; i++) {
                if (ESP->Conn[i].Flags.F.Active && ESP->Conn[i].Flags.F.SSL) {
                    ESP->ActiveResult = espSSLERROR;
                    goto cmd_tcpip_cipstart_clean;
                }
            }
        }

        (*(ESP_CONN_t **)Pointers.PPtr1)->Flags.F.Client = 1;   /* Connection made as client */
        (*(ESP_CONN_t **)Pointers.PPtr1)->Flags.F.SSL = ((ESP_CONN_Type_t)(Pointers.UI >> 16)) == ESP_CONN_Type_SSL;  /* Connection type is SSL */
        
        __RST_EVENTS_RESP(ESP);                             /* Reset all events */
        UART_SEND_STR(FROMMEM("AT+CIPSTART="));             /* Send data */
#if !ESP_SINGLE_CONN
        NumberToString(str, (*(ESP_CONN_t **)Pointers.PPtr1)->Number);  /* Convert mode to string */
        UART_SEND_STR(FROMMEM(str));
        UART_SEND_STR(FROMMEM(","));
#endif /* ESP_SINGLE_CONN */
        if (((ESP_CONN_Type_t)(Pointers.UI >> 16)) == ESP_CONN_Type_TCP) {
            UART_SEND_STR(FROMMEM("\"TCP"));
        } else if (((ESP_CONN_Type_t)(Pointers.UI >> 16)) == ESP_CONN_Type_UDP) {
            UART_SEND_STR(FROMMEM("\"UDP"));
        } else if (((ESP_CONN_Type_t)(Pointers.UI >> 16)) == ESP_CONN_Type_SSL) {
            UART_SEND_STR(FROMMEM("\"SSL"));
        }
        UART_SEND_STR(FROMMEM("\",\""));
        UART_SEND_STR(FROMMEM(Pointers.CPtr1));
        UART_SEND_STR(FROMMEM("\","));
        NumberToString(str, Pointers.UI & 0xFFFF);
        UART_SEND_STR(FROMMEM(str));
        UART_SEND_STR(_CRLF);
        StartCommand(ESP, CMD_TCPIP_CIPSTART, NULL);        /* Start command */
        
        PT_WAIT_UNTIL(pt, ESP->Events.F.RespOk || 
                            ESP->Events.F.RespError);       /* Wait for response */
        
        ESP->ActiveResult = ESP->Events.F.RespOk ? espOK : espERROR;    /* Check response */
        
        if (ESP->ActiveResult != espOK) {                   /* Failed, reset connection */
            __CONN_RESET((*(ESP_CONN_t **)Pointers.PPtr1));
            goto cmd_tcpip_cipstart_clean;
        }
        
        /* Execute CIPSTATUS */
        __CHECK_CIPSTATUS(ESP);                             /* Check CIPSTATUS response and parse connection parameters */
        
cmd_tcpip_cipstart_clean:
        __CMD_RESTORE(ESP);                                 /* Restore command */
        __IDLE(ESP);                                        /* Go IDLE mode */
    } else if (ESP->ActiveCmd == CMD_TCPIP_CIPCLOSE) {      /* Close connection */
        __CMD_SAVE(ESP);                                    /* Save current command */
        
        __RST_EVENTS_RESP(ESP);                             /* Reset all events */
#if !ESP_SINGLE_CONN
        NumberToString(str, Pointers.UI);                   /* Close specific connection */
        UART_SEND_STR(FROMMEM("AT+CIPCLOSE="));             /* Send data */
        UART_SEND_STR(FROMMEM(str));
#else
        UART_SEND_STR(FROMMEM("AT+CIPCLOSE"));              /* Send data */ 
#endif /* !ESP_SINGLE_CONN */
        UART_SEND_STR(_CRLF);
        StartCommand(ESP, CMD_TCPIP_CIPCLOSE, NULL);        /* Start command */
        
        PT_WAIT_UNTIL(pt, ESP->Events.F.RespOk || 
                            ESP->Events.F.RespError);       /* Wait for response */
        
        ESP->ActiveResult = ESP->Events.F.RespOk ? espOK : espERROR;    /* Check response */
        
        /* Execute CIPSTATUS */
        __CHECK_CIPSTATUS(ESP);                             /* Check CIPSTATUS and ignore response */
        
        __CMD_RESTORE(ESP);                                 /* Restore command */
        __IDLE(ESP);                                        /* Go IDLE mode */
    } else if (ESP->ActiveCmd == CMD_TCPIP_CIPSEND) {       /* Send data on connection */
        __CMD_SAVE(ESP);                                    /* Save command */
        
#if ESP_SINGLE_CONN
        if (ESP->TransferMode == ESP_TransferMode_Transparent) {/* If connection is not specified and transparent mode is in use */
            __RST_EVENTS_RESP(ESP);                         /* Reset events */
            UART_SEND_STR(FROMMEM("AT+CIPSEND"));           /* Send number to ESP */
            UART_SEND_STR(_CRLF);
            StartCommand(ESP, CMD_TCPIP_CIPSEND, NULL);     /* Start command */
                
            PT_WAIT_UNTIL(pt, ESP->Events.F.RespBracket ||
                                ESP->Events.F.RespError);   /* Wait for > character and timeout */
            
            ESP->ActiveResult = ESP->Events.F.RespBracket ? espOK : espERROR;
            ESP->Flags.F.InTransparentMode = ESP->ActiveResult == espOK;    /* Transfer mode status */
        } else 
#endif /* ESP_SINGLE_CONN */
        {
            if (Pointers.Ptr2 != NULL) {
                *(uint32_t *)Pointers.Ptr2 = 0;             /* Set sent bytes to zero first */
            }
            
            tries = 3;                                      /* Give 3 tries to send each packet */
            do {
                btw = Pointers.UI > ESP_MAX_SEND_DATA_LEN ? ESP_MAX_SEND_DATA_LEN : Pointers.UI;    /* Set length to send */
                
                __RST_EVENTS_RESP(ESP);                     /* Reset events */
                UART_SEND_STR(FROMMEM("AT+CIPSEND="));      /* Send number to ESP */
#if !ESP_SINGLE_CONN
                NumberToString(str, ((ESP_CONN_t *)Pointers.Ptr1)->Number);
                UART_SEND_STR(FROMMEM(str));
                UART_SEND_STR(FROMMEM(","));
#endif /* ESP_SINGLE_CONN */
                NumberToString(str, btw);                   /* Get string from number */
                UART_SEND_STR(str);
                UART_SEND_STR(_CRLF);
                StartCommand(ESP, CMD_TCPIP_CIPSEND, NULL); /* Start command */
                
                PT_WAIT_UNTIL(pt, ESP->Events.F.RespBracket ||
                                    ESP->Events.F.RespError);   /* Wait for > character and timeout */
                
                if (ESP->Events.F.RespBracket) {            /* We received bracket */
                    __RST_EVENTS_RESP(ESP);                 /* Reset events */
                    UART_SEND((uint8_t *)Pointers.CPtr1, btw);  /* Send data */
                    
                    PT_WAIT_UNTIL(pt, ESP->Events.F.RespSendOk ||
                                        ESP->Events.F.RespSendFail ||
                                        ESP->Events.F.RespError);   /* Wait for OK or ERROR */
                    
                    ESP->ActiveResult = ESP->Events.F.RespSendOk ? espOK : espSENDERROR; /* Set result to return */
                    
                    if (ESP->ActiveResult == espOK) {
                        if (Pointers.Ptr2 != NULL) {
                            *(uint32_t *)Pointers.Ptr2 = *(uint32_t *)Pointers.Ptr2 + btw;  /* Increase number of sent bytes */
                        }
                    }
                } else if (ESP->Events.F.RespError) {
                    ESP->ActiveResult = espERROR;           /* Process error */
                }
                if (ESP->ActiveResult == espOK) {
                    tries = 3;                              /* Reset number of tries */
                    
                    Pointers.UI -= btw;                     /* Decrease number of sent bytes */
                    Pointers.CPtr1 = (uint8_t *)Pointers.CPtr1 + btw;   /* Set new data memory location to send */
                } else if (ESP->Events.F.RespSendFail) {    /* Send failed */
                    tries--;                                /* We failed, decrease number of tries and start over */
                } else {                                    /* Error was received, link is probably not active */
                    tries = 0;                              /* Stop execution here */
                }
            } while (Pointers.UI && tries);                 /* Until anything to send or max tries reached */
            
            if (tries) {
                ((ESP_CONN_t *)Pointers.Ptr1)->Callback.F.DataSent = 1; /* Set flag for callback */
            } else {
                ((ESP_CONN_t *)Pointers.Ptr1)->Callback.F.DataError = 1;/* Set flag for callback */
            }
        }
        
        __CMD_RESTORE(ESP);                                 /* Restore command */
        __IDLE(ESP);                                        /* Go IDLE mode */
    } else if (ESP->ActiveCmd == CMD_TCPIP_CIPSSLSIZE) {    /* Set SSL buffer size */
        NumberToString(str, Pointers.UI);                   /* Close specific connection */
        __RST_EVENTS_RESP(ESP);                             /* Reset all events */
        UART_SEND_STR(FROMMEM("AT+CIPSSLSIZE="));           /* Send data */
        UART_SEND_STR(FROMMEM(str));
        UART_SEND_STR(_CRLF);
        StartCommand(ESP, CMD_TCPIP_CIPSSLSIZE, NULL);      /* Start command */
        
        PT_WAIT_UNTIL(pt, ESP->Events.F.RespOk || 
                            ESP->Events.F.RespError);       /* Wait for response */
        
        ESP->ActiveResult = ESP->Events.F.RespOk ? espOK : espERROR;    /* Check response */
        
        __IDLE(ESP);                                        /* Go IDLE mode */
    } else if (ESP->ActiveCmd == CMD_TCPIP_CIPDOMAIN) {     /* Get IP address from domain name */
        __RST_EVENTS_RESP(ESP);                             /* Reset all events */
        UART_SEND_STR(FROMMEM("AT+CIPDOMAIN=\""));          /* Send data */
        UART_SEND_STR(FROMMEM(Pointers.CPtr1));
        UART_SEND_STR(FROMMEM("\""));
        UART_SEND_STR(_CRLF);
        StartCommand(ESP, CMD_TCPIP_CIPDOMAIN, NULL);       /* Start command */
        
        PT_WAIT_UNTIL(pt, ESP->Events.F.RespOk || 
                            ESP->Events.F.RespError);       /* Wait for response */
        
        ESP->ActiveResult = ESP->Events.F.RespOk ? espOK : espERROR;    /* Check response */
        
        __IDLE(ESP);                                        /* Go IDLE mode */
    } else if (ESP->ActiveCmd == CMD_TCPIP_PING) {          /* Ping domain or IP */
        __RST_EVENTS_RESP(ESP);                             /* Reset all events */
        UART_SEND_STR(FROMMEM("AT+PING=\""));               /* Send data */
        UART_SEND_STR(FROMMEM(Pointers.CPtr1));
        UART_SEND_STR(FROMMEM("\""));
        UART_SEND_STR(_CRLF);
        StartCommand(ESP, CMD_TCPIP_PING, NULL);            /* Start command */
        
        PT_WAIT_UNTIL(pt, ESP->Events.F.RespOk || 
                            ESP->Events.F.RespError);       /* Wait for response */
        
        ESP->ActiveResult = ESP->Events.F.RespOk ? espOK : espERROR;    /* Check response */
        
        __IDLE(ESP);                                        /* Go IDLE mode */
    } else if (ESP->ActiveCmd == CMD_TCPIP_CIUPDATE) {      /* Update firmware from cloud */
        __RST_EVENTS_RESP(ESP);                             /* Reset all events */
        UART_SEND_STR(FROMMEM("AT+CIUPDATE"));              /* Send data */
        UART_SEND_STR(_CRLF);
        StartCommand(ESP, CMD_TCPIP_CIUPDATE, NULL);        /* Start command */
        
        PT_WAIT_UNTIL(pt, ESP->Events.F.RespOk || 
                            ESP->Events.F.RespError);       /* Wait for response */
        
        ESP->ActiveResult = ESP->Events.F.RespOk ? espOK : espERROR;    /* Check response */
        
        __IDLE(ESP);                                        /* Go IDLE mode */
    }
#if ESP_SINGLE_CONN
    else if (ESP->ActiveCmd == CMD_TCPIP_CIPMODE) {         /* Set transfer CIP mode */
        NumberToString(str, Pointers.UI);                   /* Close specific connection */
        __RST_EVENTS_RESP(ESP);                             /* Reset all events */
        UART_SEND_STR(FROMMEM("AT+CIPMODE="));              /* Send data */
        UART_SEND_STR(FROMMEM(str));
        UART_SEND_STR(_CRLF);
        StartCommand(ESP, CMD_TCPIP_CIPMODE, NULL);         /* Start command */
        
        PT_WAIT_UNTIL(pt, ESP->Events.F.RespOk || 
                            ESP->Events.F.RespError);       /* Wait for response */
        
        ESP->ActiveResult = ESP->Events.F.RespOk ? espOK : espERROR;    /* Check response */
        if (ESP->ActiveResult == espOK) {
            ESP->TransferMode = (ESP_TransferMode_t) Pointers.UI;
        }
        
        __IDLE(ESP);                                        /* Go IDLE mode */
    } else if (ESP->ActiveCmd == CMD_TCPIP_TRANSFER_STOP) {        
        /****** Execute AT check ******/
        btw = ESP->Time;                                    /* Set start time */
        PT_WAIT_UNTIL(pt, (ESP->Time - btw) > 100);         /* Wait some time first */
        
        UART_SEND((uint8_t *)"+++", 3);                     /* Send data to stop transfer mode */
        
        btw = ESP->Time;                                    /* Set new start time */
        PT_WAIT_UNTIL(pt, (ESP->Time - btw) > 1100);        /* Wait at least 1 second for next command */
        
        ESP->Flags.F.InTransparentMode = 0;                 /* Temporarly disable transparent mode */
        RECEIVED_RESET();
        
        /****** Execute AT check ******/
        __RST_EVENTS_RESP(ESP);                             /* Reset all events */
        UART_SEND_STR(FROMMEM("AT"));                       /* Send data */
        UART_SEND_STR(_CRLF);
        StartCommand(ESP, CMD_TCPIP_TRANSFER_STOP, NULL);   /* Start command, use CMD_TCPIP_TRANSFER_STOP to prevent proto thread switch */
        
        PT_WAIT_UNTIL(pt, ESP->Events.F.RespOk || 
                            ESP->Events.F.RespError);       /* Wait for response */
        
        ESP->ActiveResult = ESP->Events.F.RespOk ? espOK : espERROR;    /* Check response */
        ESP->Flags.F.InTransparentMode = ESP->ActiveResult == espOK ? 0 : 1;    /* Set transparent mode status */
        
        __IDLE(ESP);                                        /* Go IDLE mode */
    }
#endif /* ESP_SINGLE_CONN */
    
    PT_END(pt);
}

/* Process all thread calls */
ESP_Result_t ProcessThreads(evol ESP_t* ESP) {
    if (CMD_IS_ACTIVE_BASIC(ESP)) {                         /* General related commands */
        PT_Thread_BASIC(&pt_BASIC, ESP);                       
    }
    if (CMD_IS_ACTIVE_WIFI(ESP)) {                          /* General related commands */
        PT_Thread_WIFI(&pt_WIFI, ESP);                       
    }
    if (CMD_IS_ACTIVE_TCPIP(ESP)) {                         /* On active PIN related command */
        PT_Thread_TCPIP(&pt_TCPIP, ESP);
    }
#if !ESP_RTOS && !ESP_ASYNC
    ESP_ProcessCallbacks(ESP);                              /* Process callbacks when not in RTOS or ASYNC mode */
#endif
    __RETURN(ESP, espOK);
}
/******************************************************************************/
/******************************************************************************/
/***                              Public API                                 **/
/******************************************************************************/
/******************************************************************************/
ESP_Result_t ESP_Init(evol ESP_t* ESP, uint32_t baudrate, ESP_EventCallback_t callback) {
    uint32_t i = 50;
    BUFFER_t* Buff = &Buffer;
    uint8_t result;
    
    memset((void *)ESP, 0x00, sizeof(ESP_t));               /* Clear structure first */
    
    ESP->Callback = callback;                               /* Set event callback */
    if (callback == NULL) {
        ESP->Callback = ESP_CallbackDefault;                /* Set default callback function */
    }
    
#if ESP_CONN_SINGLEBUFFER
    do {
        uint8_t i = 0;
        for (i = 0; i < ESP_MAX_CONNECTIONS; i++) {
            ESP->Conn[i].Data = IPD_Data;
        }
    } while (0);
#endif /*!< ESP_CONN_SINGLEBUFFER */
    
    ESP->Time = 0;                                          /* Reset time start time */
    BUFFER_Init(Buff, sizeof(Buffer_Data) - 1, Buffer_Data);    /* Init buffer for receive */
    
    /* Low-Level initialization */
    result = 1;                                             /* Set to default value first */
    ESP->LL.Baudrate = baudrate;
    if (!ESP_LL_Callback(ESP_LL_Control_Init, (void *)&ESP->LL, &result) || result) {   /* Init low-level */
        __RETURN(ESP, espLLERROR);                          /* Return error */
    }
    
#if ESP_RTOS
    /* RTOS support */
    do {
        uint8_t result = 1;
        if (!ESP_LL_Callback(ESP_LL_Control_SYS_Create, (void *)&ESP->Sync, &result) || result) {
            __RETURN(ESP, espSYSERROR);
        }
    } while (0);
#endif /*!< ESP_RTOS */

    /* Init all threads */
    __RESET_THREADS(ESP);

    /* Send initialization commands */
    ESP->Flags.F.IsBlocking = 1;                            /* Process blocking calls */
    ESP->ActiveCmdTimeout = 5000;                           /* Give 1 second timeout */
    while (i) {
        __ACTIVE_CMD(ESP, CMD_BASIC_RST);                   /* Reset device */
        ESP_WaitReady(ESP, ESP->ActiveCmdTimeout);
        __IDLE(ESP);
        if (ESP->ActiveResult == espOK) {
            break;
        }
        i--;
    }
    ESP->ActiveCmdTimeout = 100;                            /* Set response timeout */
    while (i) {
        __ACTIVE_CMD(ESP, CMD_BASIC_AT);                    /* Check AT response */
        ESP_WaitReady(ESP, ESP->ActiveCmdTimeout);
        __IDLE(ESP);
        if (ESP->ActiveResult == espOK) {
            break;
        }
        i--;
    }
    while (i) {
        Pointers.UI = ESP_ECHO ? 1 : 0;
        __ACTIVE_CMD(ESP, CMD_BASIC_ATE);                    /* Check ATE response */
        ESP_WaitReady(ESP, ESP->ActiveCmdTimeout);
        __IDLE(ESP);
        if (ESP->ActiveResult == espOK) {
            break;
        }
        i--;
    }
    while (i) {
        __ACTIVE_CMD(ESP, CMD_BASIC_GMR);                   /* Check AT software */
        ESP_WaitReady(ESP, ESP->ActiveCmdTimeout);
        __IDLE(ESP);
        if (ESP->ActiveResult == espOK) {
            break;
        }
        i--;
    }
#if ESP_USE_CTS
    while (i) {
        Pointers.CPtr1 = FROMMEM("CUR");
        Pointers.UI = baudrate;
        __ACTIVE_CMD(ESP, CMD_BASIC_UART);                  /* Check AT response */
        ESP_WaitReady(ESP, ESP->ActiveCmdTimeout);
        __IDLE(ESP);
        if (ESP->ActiveResult == espOK) {
            break;
        }
        i--;
    }
#endif /* ESP_USE_CTS */
    while (i) {
        Pointers.UI = 3;
        __ACTIVE_CMD(ESP, CMD_WIFI_CWMODE);                 /* Set device mode */
        ESP_WaitReady(ESP, ESP->ActiveCmdTimeout);
        __IDLE(ESP);
        if (ESP->ActiveResult == espOK) {
            break;
        }
        i--;
    }
    while (i) {
        Pointers.UI = !ESP_SINGLE_CONN && 1;                /* Set up for single connection mode */
        __ACTIVE_CMD(ESP, CMD_TCPIP_CIPMUX);                /* Set device mux */
        ESP_WaitReady(ESP, ESP->ActiveCmdTimeout);
        __IDLE(ESP);
        if (ESP->ActiveResult == espOK) {
            break;
        }
        i--;
    }
    while (i) {
        Pointers.UI = !ESP_SINGLE_CONN && 1;                /* In single connection mode, we don't need informations on IPD data = CLIENT ONLY */
        __ACTIVE_CMD(ESP, CMD_TCPIP_CIPDINFO);              /* Enable informations about connection on +IPD statement */
        ESP_WaitReady(ESP, ESP->ActiveCmdTimeout);
        __IDLE(ESP);
        if (ESP->ActiveResult == espOK) {
            break;
        }
        i--;
    }
    while (i) {
        __ACTIVE_CMD(ESP, CMD_WIFI_GETSTAMAC);              /* Get station MAC address */
        Pointers.UI = 1;
        ESP_WaitReady(ESP, ESP->ActiveCmdTimeout);
        __IDLE(ESP);
        if (ESP->ActiveResult == espOK) {
            break;
        }
        i--;
    }
    while (i) {
        __ACTIVE_CMD(ESP, CMD_WIFI_GETAPMAC);               /* Get AP MAC address */
        Pointers.UI = 1;
        ESP_WaitReady(ESP, ESP->ActiveCmdTimeout);
        __IDLE(ESP);
        if (ESP->ActiveResult == espOK) {
            break;
        }
        i--;
    }
    while (i) {
        __ACTIVE_CMD(ESP, CMD_WIFI_GETSTAIP);               /* Get station IP */
        Pointers.UI = 1;
        ESP_WaitReady(ESP, ESP->ActiveCmdTimeout);
        __IDLE(ESP);
        if (ESP->ActiveResult == espOK) {
            break;
        }
        i--;
    }
    while (i) {
        __ACTIVE_CMD(ESP, CMD_WIFI_GETAPIP);                /* Get AP IP */
        Pointers.UI = 1;
        ESP_WaitReady(ESP, ESP->ActiveCmdTimeout);
        __IDLE(ESP);
        if (ESP->ActiveResult == espOK) {
            break;
        }
        i--;
    }
    while (i) {
        __ACTIVE_CMD(ESP, CMD_WIFI_GETCWSAP);               /* Get AP settings */
        ESP_WaitReady(ESP, ESP->ActiveCmdTimeout);
        __IDLE(ESP);
        if (ESP->ActiveResult == espOK) {
            break;
        }
        i--;
    }
    while (i) {
        __ACTIVE_CMD(ESP, CMD_TCPIP_SERVERDISABLE);         /* Get AP settings */
        ESP_WaitReady(ESP, ESP->ActiveCmdTimeout);
        ESP->ActiveResult = espOK;
        __IDLE(ESP);
        break;                                              /* Ignore response */
    }
    __IDLE(ESP);                                            /* Process IDLE */
    ESP->Flags.F.IsBlocking = 0;                            /* Reset blocking calls */
    ESP->Flags.F.Call_Idle = 0;
    
    __RETURN(ESP, ESP->ActiveResult);                       /* Return active status */
}

ESP_Result_t ESP_DeInit(evol ESP_t* ESP) {
    BUFFER_Free(&Buffer);                                   /* Clear USART buffer */
    
    __RETURN(ESP, espOK);                                   /* Return OK from function */
}

ESP_Result_t ESP_Update(evol ESP_t* ESP) {
    char ch;
    static char prev1_ch = 0x00, prev2_ch = 0x00;
    BUFFER_t* Buff = &Buffer;
    uint16_t processedCount = 500;
    
    if (ESP->ActiveCmd != CMD_IDLE && ESP->Time - ESP->ActiveCmdStart > ESP->ActiveCmdTimeout) {
        ESP->Events.F.RespError = 1;                        /* Set active error and process */
    }
    
    while (
#if !ESP_RTOS && ESP_ASYNC
        processedCount-- &&
#else
        processedCount-- &&
#endif /* !ESP_RTOS && ESP_ASYNC */
        BUFFER_Read(Buff, (uint8_t *)&ch, 1)                /* Read single character from buffer */
    ) {
        ESP_SET_RTS(ESP, ESP_RTS_CLR);                      /* Clear RTS pin */
        if (ESP->IPD.InIPD && ESP->IPD.BytesRemaining) {    /* Read network data */
            if (ESP->ActiveCmd == CMD_IDLE) {
                __ACTIVE_CMD(ESP, CMD_TCPIP_IPD);           /* Set active command! */
                ESP->Flags.F.IsBlocking = 1;                /* Set as it was blocking call */
            }
            ESP->IPD.Conn->Data[ESP->IPD.BytesRead] = ch;   /* Add character to receive buffer */
            ESP->IPD.BytesRead++;                           /* Increase number of bytes read in this packet */
            ESP->IPD.BytesRemaining--;                      /* Decrease number of bytes remaining to read in entire IPD packet */
            
            if (!ESP->IPD.BytesRemaining) {                 /* We read all the data? */
                ESP->IPD.InIPD = 0;
                if (ESP->ActiveCmd == CMD_TCPIP_IPD) {      /* If we set as TCPIP then release it */
                    __IDLE(ESP);                            /* Go to IDLE mode */
                }
            }
            if (ESP->IPD.BytesRead >= (ESP_CONNBUFFER_SIZE - 1) || !ESP->IPD.BytesRemaining) { /* Receive buffer full or we read all the data? */
                ESP->CallbackParams.CP1 = ESP->IPD.Conn;
                ESP->CallbackParams.CP2 = ESP->IPD.Conn->Data;
                ESP->IPD.Conn->DataLength = ESP->IPD.BytesRead;
                ESP->CallbackParams.UI = ESP->IPD.BytesRead;
                if (ESP->IPD.BytesRemaining
#if ESP_CONN_SINGLEBUFFER
                    || (!ESP->IPD.BytesRemaining && ESP->ActiveCmd == CMD_IDLE) /*!< Do this only if low of RAM (Do not USE RTOS in this mode) */
#endif /* ESP_CONN_SINGLEBUFFER */
                ) {
                    ESP_CALL_CALLBACK(ESP, espEventDataReceived);   /* Process callback */
                    ESP->IPD.Conn->Callback.F.CallLastPartOfPacketReceived = 0;
                } else {
                    ESP->IPD.Conn->Callback.F.CallLastPartOfPacketReceived = 1;
                }
                ESP->IPD.BytesRead = 0;                     /* Reset buffer and prepare for new packet */
            }
#if ESP_SINGLE_CONN
        } else if (ESP->TransferMode == ESP_TransferMode_Transparent && ESP->Flags.F.InTransparentMode) {
            RECEIVED_ADD(ch);                               /* Add character to received data */
            if (RECEIVED_LENGTH() >= 8) {                   /* If greater than 8 for some reason */
                while (RECEIVED_LENGTH() > 8) {             /* Shift it up to 8 bytes long */
                    RECEIVED_SHIFT();
                }
                if (Received.Data[0] == 'C' && strncmp((const char *)Received.Data, FROMMEM("CLOSED\r\n"), 8) == 0) {
                    ESP->Flags.F.InTransparentMode = 0;     /* Not in transparent mode anymore */
                    __CONN_RESET(&ESP->Conn[0]);            /* Reset connection */
                    ESP->Conn[0].Callback.F.Closed = 1;     /* Set callback for connection */
                }
            }
            if (ESP->ActiveCmd == CMD_IDLE) {
                ESP->CallbackParams.CP1 = (const void *) &ESP->Conn[0];
                ESP->CallbackParams.CP2 = (const void *) &ch;
                ESP->CallbackParams.UI = 1;
                ESP_CALL_CALLBACK(ESP, espEventTransparentReceived);
            }
#endif /* ESP_SINGLE_CONN */
        } else {
            if (ISVALIDASCII(ch)) { /* Handle transparent mode receive data */
                switch (ch) {
                    case '\n':
                        RECEIVED_ADD(ch);                   /* Add character */
                        ParseReceived(ESP, &Received);      /* Parse received string */
                        RECEIVED_RESET();
                        break;
                    default: 
                        if ((ch == ' ' && prev1_ch == '>' && prev2_ch == '\n')
#if ESP_SINGLE_CONN                        
                            || (ESP->TransferMode == ESP_TransferMode_Transparent && ch == '>' && prev1_ch == '\n')
#endif /* ESP_SINGLE_CONN */
                        ) {   /* Check if bracket received */
                            ESP->Events.F.RespBracket = 1;  /* We receive bracket on command */
                        } else {
                            RECEIVED_ADD(ch);               /* Add character to buffer */
                            
                            /*!< Check IPD statement */
                            if (ch == ':' && RECEIVED_LENGTH() > 4) {   /* Maybe +IPD was received* */
                                if (Received.Data[0] == '+' && strncmp(FROMMEM(Received.Data), FROMMEM("+IPD"), 4) == 0) {  /* Check for IPD statement */
                                    ParseReceived(ESP, &Received);  /* Process parsing received data */
                                    RECEIVED_RESET();       /* Reset received object! */
                                }
                            }
                        }
                        break;
                } 
            } else {
                RECEIVED_RESET();                           /* Reset invalid received character */
            }
        }
        prev2_ch = prev1_ch;                                /* Save previous character to prevprev character */
        prev1_ch = ch;                                      /* Save current character as previous */
        if (ESP->IPD.Conn && ESP->IPD.Conn->Callback.F.CallLastPartOfPacketReceived) {
            break;
        }
    }
    
    return ProcessThreads(ESP);                             /* Process stack */
}

ESP_Result_t ESP_ProcessCallbacks(evol ESP_t* ESP) {
    uint8_t i = 0;
    /* Process callbacks */
    if (ESP->ActiveCmd == CMD_IDLE && ESP->Flags.F.Call_Idle) { /* Process IDLE call */
        ESP->Flags.F.Call_Idle = 0;
        ESP_CALL_CALLBACK(ESP, espEventIdle);
    }
    if (ESP->ActiveCmd == CMD_IDLE && ESP->CallbackFlags.F.WifiConnected) { /* Wifi just connected */
        ESP->CallbackFlags.F.WifiConnected = 0;
        ESP_CALL_CALLBACK(ESP, espEventWifiConnected);
    }
    if (ESP->ActiveCmd == CMD_IDLE && ESP->CallbackFlags.F.WifiDisconnected) {  /* Wifi just connected */
        ESP->CallbackFlags.F.WifiDisconnected = 0;
        ESP_CALL_CALLBACK(ESP, espEventWifiDisconnected);
    }
    if (ESP->ActiveCmd == CMD_IDLE && ESP->CallbackFlags.F.WifiGotIP) { /* Wifi just connected */
        ESP->CallbackFlags.F.WifiGotIP = 0;
        ESP_CALL_CALLBACK(ESP, espEventWifiGotIP);
    }
    
    for (i = 0; i < sizeof(ESP->Conn) / sizeof(ESP->Conn[0]); i++) {
        ESP_CONN_t* c = (ESP_CONN_t *)&ESP->Conn[i];
        
        /* Maybe move this part directly to __IDLE() command */
        /* More test required first to see usability of this */
        if (__IS_READY(ESP) && c->Callback.F.CallLastPartOfPacketReceived) {    /* Notify user about last packet */
            c->Callback.F.CallLastPartOfPacketReceived = 0;
            ESP->CallbackParams.CP1 = c;
            ESP->CallbackParams.CP2 = c->Data;
            ESP->CallbackParams.UI = c->DataLength;
            ESP_CALL_CALLBACK(ESP, espEventDataReceived);
        }
        if (__IS_READY(ESP) && c->Callback.F.DataSent) {    /* Data sent ok */
            c->Callback.F.DataSent = 0;
            ESP->CallbackParams.CP1 = c;
            ESP_CALL_CALLBACK(ESP, espEventDataSent);
        }
        if (__IS_READY(ESP) && c->Callback.F.DataError) {   /* Data sent error */
            c->Callback.F.DataError = 0;
            ESP->CallbackParams.CP1 = c;
            ESP_CALL_CALLBACK(ESP, espEventDataSentError);
        }
        if (__IS_READY(ESP) && c->Callback.F.Connect) {     /* Connection just active */
            c->Callback.F.Connect = 0;
            ESP->CallbackParams.CP1 = c;
            ESP_CALL_CALLBACK(ESP, espEventConnActive); 
        }
        if (__IS_READY(ESP) && c->Callback.F.Closed) {      /* Connection just closed */
            c->Callback.F.Closed = 0;
            ESP->CallbackParams.CP1 = c;
            ESP_CALL_CALLBACK(ESP, espEventConnClosed); 
        }
    }
    __RETURN(ESP, espOK);
}

void ESP_UpdateTime(evol ESP_t* ESP, uint32_t time_increase) {
    ESP->Time += time_increase;                             /* Increase time */
}

ESP_Result_t ESP_GetLastReturnStatus(evol ESP_t* ESP) {
    ESP_Result_t tmp = ESP->ActiveResult;
    ESP->ActiveResult = espOK;
    
    return tmp;
}

uint16_t ESP_DataReceived(uint8_t* ch, uint16_t count) {
    uint16_t r;
    r = BUFFER_Write(&Buffer, ch, count);                   /* Writes data to USART buffer */
#if ESP_USE_CTS
    if (BUFFER_GetFree(&Buffer) <= 3) {
        ESP_SET_RTS(_ESP, ESP_RTS_SET);                     /* Set RTS pin */
    }
#endif /* ESP_USE_CTS */
    return r;
}

/******************************************************************************/
/*                              Device ready status                           */
/******************************************************************************/
ESP_Result_t ESP_WaitReady(evol ESP_t* ESP, uint32_t timeout) {
    ESP->ActiveCmdTimeout = timeout;                        /* Set timeout value */
    do {
#if !ESP_RTOS && !ESP_ASYNC
        ESP_Update(ESP);                                    /* Update stack if we are in synchronous mode */
#else
        ESP_ProcessCallbacks(ESP);                          /* Process callbacks when not in synchronous mode */
        ESP_RTOS_YIELD();
#endif /* !ESP_RTOS && !ESP_ASYNC */
    } while (__IS_BUSY(ESP));
    __RETURN(ESP, ESP->ActiveResult);                       /* Return active result from command */
}

ESP_Result_t ESP_Delay(evol ESP_t* ESP, uint32_t timeout) {
    evol uint32_t start = ESP->Time;
    do {
#if !ESP_RTOS && !ESP_ASYNC
        ESP_Update(ESP);
#else
        ESP_RTOS_YIELD();
#endif /* !ESP_RTOS && !ESP_ASYNC */
    } while (ESP->Time - start < timeout);
    __RETURN(ESP, espOK);
}

ESP_Result_t ESP_IsReady(evol ESP_t* ESP) {
    return ESP->ActiveCmd != CMD_IDLE ? espERROR : espOK;
}

/******************************************************************************/
/***                              Device settings                            **/
/******************************************************************************/
ESP_Result_t ESP_RestoreDefault(evol ESP_t* ESP, uint32_t blocking) {
    __CHECK_BUSY(ESP);                                      /* Check busy status */
    __ACTIVE_CMD(ESP, CMD_BASIC_RESTORE);                   /* Set active command */
    
    __RETURN_BLOCKING(ESP, blocking, 2000);                 /* Return with blocking support */
}

ESP_Result_t ESP_SetUART(evol ESP_t* ESP, uint32_t baudrate, uint32_t def, uint32_t blocking) {
    __CHECK_INPUTS(baudrate >= 110 && baudrate <= (40 * 115200));   /* Check inputs */
    __CHECK_BUSY(ESP);                                      /* Check busy status */
    __ACTIVE_CMD(ESP, CMD_BASIC_UART);                      /* Set active command */
    
    Pointers.CPtr1 = def ? FROMMEM("DEF") : FROMMEM("CUR");
    Pointers.UI = baudrate;
    
    __RETURN_BLOCKING(ESP, blocking, 1000);                 /* Return with blocking support */
}

ESP_Result_t ESP_SetRFPower(evol ESP_t* ESP, float pwr, uint32_t blocking) {
    __CHECK_INPUTS(pwr > 0 && (pwr / 0.25f) <= ESP_MAX_RFPWR);  /* Check inputs */
    __CHECK_BUSY(ESP);                                      /* Check busy status */
    __ACTIVE_CMD(ESP, CMD_BASIC_RFPOWER);                   /* Set active command */
    
    Pointers.UI = (uint8_t)(pwr / 0.25f);
    
    __RETURN_BLOCKING(ESP, blocking, 1000);                 /* Return with blocking support */
}

ESP_Result_t ESP_FirmwareUpdate(evol ESP_t* ESP, uint32_t blocking) {
    __CHECK_BUSY(ESP);                                      /* Check busy status */
    __ACTIVE_CMD(ESP, CMD_TCPIP_CIUPDATE);                  /* Set active command */
    
    __RETURN_BLOCKING(ESP, blocking, 180000);               /* Return with blocking support */
}

ESP_Result_t ESP_GetSoftwareInfo(evol ESP_t* ESP, char* atv, char* sdkv, char* cmpt, uint32_t blocking) {
    __CHECK_INPUTS(atv || sdkv || cmpt);                    /* Check inputs, at least one must be valid to start with this command */
    __CHECK_BUSY(ESP);                                      /* Check busy status */
    __ACTIVE_CMD(ESP, CMD_BASIC_GMR);                       /* Set active command */
    
    /* Use const pointers because of missing structure data and to prevent RAM usage */
    Pointers.CPtr1 = (const void *)atv;
    Pointers.CPtr2 = (const void *)sdkv;
    Pointers.CPtr3 = (const void *)cmpt;
    
    __RETURN_BLOCKING(ESP, blocking, 180000);               /* Return with blocking support */
}

/******************************************************************************/
/***                         STATION AND AP settings                         **/
/******************************************************************************/
ESP_Result_t ESP_STA_GetIP(evol ESP_t* ESP, uint8_t* ip, uint32_t blocking) {
    __CHECK_BUSY(ESP);                                      /* Check busy status */
    __ACTIVE_CMD(ESP, CMD_WIFI_GETSTAIP);                   /* Set active command */
    
    Pointers.Ptr1 = ip;                                     /* Save pointer to save IP to */
    
    __RETURN_BLOCKING(ESP, blocking, 1000);                 /* Return with blocking support */
}

ESP_Result_t ESP_STA_SetIP(evol ESP_t* ESP, const uint8_t* ip, const uint8_t* gw_msk, uint8_t def, uint32_t blocking) {
    __CHECK_BUSY(ESP);                                      /* Check busy status */
    __ACTIVE_CMD(ESP, CMD_WIFI_SETSTAIP);                   /* Set active command */
    
    Pointers.CPtr1 = def ? FROMMEM("DEF") : FROMMEM("CUR");
    Pointers.CPtr2 = ip;
    Pointers.CPtr3 = gw_msk;
    
    __RETURN_BLOCKING(ESP, blocking, 1000);                 /* Return with blocking support */
}

ESP_Result_t ESP_STA_GetMAC(evol ESP_t* ESP, uint8_t* mac, uint32_t blocking) {
    __CHECK_BUSY(ESP);                                      /* Check busy status */
    __ACTIVE_CMD(ESP, CMD_WIFI_GETSTAMAC);                  /* Set active command */
    
    Pointers.Ptr1 = mac;                                    /* Save pointer to save MAC to */
    
    __RETURN_BLOCKING(ESP, blocking, 1000);                 /* Return with blocking support */
}

ESP_Result_t ESP_STA_SetMAC(evol ESP_t* ESP, const uint8_t* mac, uint32_t def, uint32_t blocking) {
    __CHECK_INPUTS(mac && (*mac & 0x01) == 0);              /* Check inputs, bit 0 of first byte cannot be set to 1 on station */
    __CHECK_BUSY(ESP);                                      /* Check busy status */
    __ACTIVE_CMD(ESP, CMD_WIFI_SETSTAMAC);                  /* Set active command */
    
    Pointers.CPtr1 = def ? FROMMEM("DEF") : FROMMEM("CUR");
    Pointers.CPtr2 = mac;
    
    __RETURN_BLOCKING(ESP, blocking, 1000);                 /* Return with blocking support */
}

ESP_Result_t ESP_AP_GetIP(evol ESP_t* ESP, uint8_t* ip, uint32_t blocking) {
    __CHECK_BUSY(ESP);                                      /* Check busy status */
    __ACTIVE_CMD(ESP, CMD_WIFI_GETAPIP);                    /* Set active command */
    
    Pointers.Ptr1 = ip;                                     /* Save pointer to save IP to */
    
    __RETURN_BLOCKING(ESP, blocking, 1000);                 /* Return with blocking support */
}

ESP_Result_t ESP_AP_SetIP(evol ESP_t* ESP, const uint8_t* ip, uint8_t def, uint32_t blocking) {
    __CHECK_BUSY(ESP);                                      /* Check busy status */
    __ACTIVE_CMD(ESP, CMD_WIFI_SETAPIP);                    /* Set active command */
    
    Pointers.CPtr1 = def ? FROMMEM("DEF") : FROMMEM("CUR");
    Pointers.CPtr2 = ip;
    
    __RETURN_BLOCKING(ESP, blocking, 1000);                 /* Return with blocking support */
}

ESP_Result_t ESP_AP_GetMAC(evol ESP_t* ESP, uint8_t* mac, uint32_t blocking) {
    __CHECK_BUSY(ESP);                                      /* Check busy status */
    __ACTIVE_CMD(ESP, CMD_WIFI_GETAPMAC);                   /* Set active command */
    
    Pointers.Ptr1 = mac;                                    /* Save pointer to save MAC to */
    
    __RETURN_BLOCKING(ESP, blocking, 1000);                 /* Return with blocking support */
}

ESP_Result_t ESP_AP_SetMAC(evol ESP_t* ESP, const uint8_t* mac, uint32_t def, uint32_t blocking) {
    __CHECK_INPUTS(mac);                                    /* Check inputs */
    __CHECK_BUSY(ESP);                                      /* Check busy status */
    __ACTIVE_CMD(ESP, CMD_WIFI_SETAPMAC);                   /* Set active command */
    
    Pointers.CPtr1 = def ? FROMMEM("DEF") : FROMMEM("CUR");
    Pointers.CPtr2 = mac;
    
    __RETURN_BLOCKING(ESP, blocking, 1000);                 /* Return with blocking support */
}

ESP_Result_t ESP_AP_GetConfig(evol ESP_t* ESP, uint32_t blocking) {
    __CHECK_BUSY(ESP);                                      /* Check busy status */
    __ACTIVE_CMD(ESP, CMD_WIFI_GETCWSAP);                   /* Set active command */
    
    __RETURN_BLOCKING(ESP, blocking, 1000);                 /* Return with blocking support */
}

ESP_Result_t ESP_AP_SetConfig(evol ESP_t* ESP, ESP_APConfig_t* conf, uint8_t def, uint32_t blocking) {
    __CHECK_INPUTS(conf);                                   /* Check inputs */
    __CHECK_BUSY(ESP);                                      /* Check busy status */
    __ACTIVE_CMD(ESP, CMD_WIFI_SETCWSAP);                   /* Set active command */
    
    Pointers.CPtr1 = def ? FROMMEM("DEF") : FROMMEM("CUR");
    Pointers.CPtr2 = conf;
    
    __RETURN_BLOCKING(ESP, blocking, 1000);                 /* Return with blocking support */
}

#if !ESP_SINGLE_CONN
/******************************************************************************/
/***                            SERVER settings                              **/
/******************************************************************************/
ESP_Result_t ESP_SERVER_Enable(evol ESP_t* ESP, uint16_t port, uint32_t blocking) {
    __CHECK_INPUTS(port > 0);                               /* Check inputs */
    __CHECK_BUSY(ESP);                                      /* Check busy status */
    __ACTIVE_CMD(ESP, CMD_TCPIP_SERVERENABLE);              /* Set active command */
    
    Pointers.UI = port;                                     /* port number */
    
    __RETURN_BLOCKING(ESP, blocking, 1000);                 /* Return with blocking support */
}

ESP_Result_t ESP_SERVER_Disable(evol ESP_t* ESP, uint32_t blocking) {
    __CHECK_BUSY(ESP);                                      /* Check busy status */
    __ACTIVE_CMD(ESP, CMD_TCPIP_SERVERDISABLE);             /* Set active command */
    
    __RETURN_BLOCKING(ESP, blocking, 1000);                 /* Return with blocking support */
}

ESP_Result_t ESP_SERVER_SetTimeout(evol ESP_t* ESP, uint16_t timeout, uint32_t blocking) {
    __CHECK_BUSY(ESP);                                      /* Check busy status */
    __ACTIVE_CMD(ESP, CMD_TCPIP_CIPSTO);                    /* Set active command */
    
    Pointers.UI = timeout;                                  /* Save timeout value */
    
    __RETURN_BLOCKING(ESP, blocking, 1000);                 /* Return with blocking support */
}
#endif /* ESP_SINGLE_CONN */

/******************************************************************************/
/***                            List wifi stations                           **/
/******************************************************************************/
ESP_Result_t ESP_STA_ListAccessPoints(evol ESP_t* ESP, ESP_AP_t* APs, uint16_t atr, uint16_t* ar, uint32_t blocking) {
    __CHECK_INPUTS(APs && atr && ar);                       /* Check inputs */
    __CHECK_BUSY(ESP);                                      /* Check busy status */
    __ACTIVE_CMD(ESP, CMD_WIFI_LISTACCESSPOINTS);           /* Set active command */
    
    *ar = 0;
    Pointers.Ptr1 = APs;
    Pointers.Ptr2 = ar;
    Pointers.UI = atr;
    
    __RETURN_BLOCKING(ESP, blocking, 10000);                /* Return with blocking support */
}

ESP_Result_t ESP_AP_ListConnectedStations(evol ESP_t* ESP, ESP_ConnectedStation_t* stations, uint16_t size, uint16_t* sr, uint32_t blocking) {
    __CHECK_INPUTS(stations && size && sr);                 /* Check inputs */
    __CHECK_BUSY(ESP);                                      /* Check busy status */
    __ACTIVE_CMD(ESP, CMD_WIFI_CWLIF);                      /* Set active command */
    
    *sr = 0;
    Pointers.Ptr1 = stations;
    Pointers.Ptr2 = sr;
    Pointers.UI = size;
    
    __RETURN_BLOCKING(ESP, blocking, 10000);                /* Return with blocking support */
}

/******************************************************************************/
/***                            Connect to network                           **/
/******************************************************************************/
ESP_Result_t ESP_STA_Connect(evol ESP_t* ESP, const char* ssid, const char* pass, const uint8_t* mac, uint32_t def, uint32_t blocking) {
    __CHECK_INPUTS(ssid && pass);                           /* Check inputs */
    __CHECK_BUSY(ESP);                                      /* Check busy status */
    __ACTIVE_CMD(ESP, CMD_WIFI_CWJAP);                      /* Set active command */
    
    Pointers.CPtr1 = def ? FROMMEM("DEF") : FROMMEM("CUR");
    Pointers.CPtr2 = ssid;
    Pointers.CPtr3 = pass;
    Pointers.Ptr1 = (void *)mac;
    
    __RETURN_BLOCKING(ESP, blocking, 30000);                /* Return with blocking support */
}

ESP_Result_t ESP_STA_GetConnected(evol ESP_t* ESP, ESP_ConnectedAP_t* AP, uint32_t blocking) {
    __CHECK_BUSY(ESP);                                      /* Check busy status */
    __ACTIVE_CMD(ESP, CMD_WIFI_GETCWJAP);                   /* Set active command */
    
    Pointers.Ptr1 = AP;
    
    __RETURN_BLOCKING(ESP, blocking, 10000);                /* Return with blocking support */
}

ESP_Result_t ESP_STA_Disconnect(evol ESP_t* ESP, uint32_t blocking) {
    __CHECK_BUSY(ESP);                                      /* Check busy status */
    __ACTIVE_CMD(ESP, CMD_WIFI_CWQAP);                      /* Set active command */
    
    __RETURN_BLOCKING(ESP, blocking, 10000);                /* Return with blocking support */
}

ESP_Result_t ESP_STA_SetAutoConnect(evol ESP_t* ESP, uint8_t autoconn, uint32_t blocking) {
    __CHECK_BUSY(ESP);                                      /* Check busy status */
    __ACTIVE_CMD(ESP, CMD_WIFI_CWAUTOCONN);                 /* Set active command */
    
    Pointers.UI = autoconn ? 1 : 0;
    
    __RETURN_BLOCKING(ESP, blocking, 10000);                /* Return with blocking support */
}

/******************************************************************************/
/***                            Connection management                        **/
/******************************************************************************/
ESP_Result_t ESP_CONN_Start(evol ESP_t* ESP, ESP_CONN_t** conn, ESP_CONN_Type_t type, const char* domain, uint16_t port, uint32_t blocking) {
    __CHECK_INPUTS(conn && domain && port);                 /* Check inputs */
    __CHECK_BUSY(ESP);                                      /* Check busy status */
    __ACTIVE_CMD(ESP, CMD_TCPIP_CIPSTART);                  /* Set active command */
    
    Pointers.PPtr1 = (evol void **)conn;
    Pointers.CPtr1 = domain;
    Pointers.UI = type << 16 | port;
    
    __RETURN_BLOCKING(ESP, blocking, 180000);               /* Return with blocking support */
}

ESP_Result_t ESP_CONN_Send(evol ESP_t* ESP, ESP_CONN_t* conn, const uint8_t* data, uint32_t btw, uint32_t* bw, uint32_t blocking) {
    __CHECK_INPUTS(conn && data && btw);                    /* Check inputs */
    __CHECK_BUSY(ESP);                                      /* Check busy status */
    __ACTIVE_CMD(ESP, CMD_TCPIP_CIPSEND);                   /* Set active command */
    
    Pointers.Ptr1 = conn;
    Pointers.Ptr2 = bw;
    Pointers.CPtr1 = data;
    Pointers.UI = btw;
    
    __RETURN_BLOCKING(ESP, blocking, 10000);                /* Return with blocking support */
}

ESP_Result_t ESP_CONN_Close(evol ESP_t* ESP, ESP_CONN_t* conn, uint32_t blocking) {
    __CHECK_INPUTS(conn);                                   /* Check inputs */
    __CHECK_BUSY(ESP);                                      /* Check busy status */
    __ACTIVE_CMD(ESP, CMD_TCPIP_CIPCLOSE);                  /* Set active command */
 
    Pointers.UI = conn->Number;
    
    __RETURN_BLOCKING(ESP, blocking, 10000);                /* Return with blocking support */
}

ESP_Result_t ESP_CONN_CloseAll(evol ESP_t* ESP, uint32_t blocking) {
    __CHECK_BUSY(ESP);                                      /* Check busy status */
    __ACTIVE_CMD(ESP, CMD_TCPIP_CIPCLOSE);                  /* Set active command */

    Pointers.UI = ESP_MAX_CONNECTIONS;                      /* Close all connections */
    
    __RETURN_BLOCKING(ESP, blocking, 5000);                 /* Return with blocking support */
}

ESP_Result_t ESP_SetSSLBufferSize(evol ESP_t* ESP, uint32_t size, uint32_t blocking) {
    __CHECK_INPUTS(size >= 2048 && size <= 4096);           /* Check inputs */
    __CHECK_BUSY(ESP);                                      /* Check busy status */
    __ACTIVE_CMD(ESP, CMD_TCPIP_CIPSSLSIZE);                /* Set active command */

    Pointers.UI = size;                                     /* Close all connections */
    
    __RETURN_BLOCKING(ESP, blocking, 1000);                 /* Return with blocking support */
}

#if ESP_SINGLE_CONN
/******************************************************************************/
/***                           Transparent transfer                          **/
/******************************************************************************/
ESP_Result_t ESP_TRANSFER_SetMode(evol ESP_t* ESP, ESP_TransferMode_t Mode, uint32_t blocking) {
    __CHECK_BUSY(ESP);                                      /* Check busy status */
    __ACTIVE_CMD(ESP, CMD_TCPIP_CIPMODE);                   /* Set active command */

    Pointers.UI = (uint8_t)Mode;                            /* Close all connections */
    
    __RETURN_BLOCKING(ESP, blocking, 1000);                 /* Return with blocking support */
}

ESP_Result_t ESP_TRANSFER_Start(evol ESP_t* ESP, uint32_t blocking) {
    __CHECK_BUSY(ESP);                                      /* Check busy status */
    if (ESP->TransferMode != ESP_TransferMode_Transparent) {
        return espERROR;
    }
    __ACTIVE_CMD(ESP, CMD_TCPIP_CIPSEND);                   /* Set active command */
    
    /* Set up send without parameters, execute only AT+CIPSEND command to start transparent mode */
    memset((void *)&Pointers, 0x00, sizeof(Pointers));
    
    __RETURN_BLOCKING(ESP, blocking, 10000);                /* Return with blocking support */
}

ESP_Result_t ESP_TRANSFER_Send(evol ESP_t* ESP, const void* data, uint32_t length, uint32_t blocking) {
    __CHECK_BUSY(ESP);                                      /* Check busy status */
    if (!ESP->Flags.F.InTransparentMode) {
        return espERROR;
    }
    __ACTIVE_CMD(ESP, CMD_TCPIP_TRANSFER_SEND);             /* Set active command */
    
    UART_SEND((uint8_t *)data, length);                     /* Send data to wifi directly */
    
    ESP->ActiveResult = espOK;                              /* Return OK */
    __IDLE(ESP);
    __RETURN_BLOCKING(ESP, blocking, 1000);                 /* Return with blocking support */
}

ESP_Result_t ESP_TRANSFER_Stop(evol ESP_t* ESP, uint32_t blocking) {
    if (!ESP->Flags.F.InTransparentMode) {
        return espERROR;
    }
    __ACTIVE_CMD(ESP, CMD_TCPIP_TRANSFER_STOP);             /* Set active command */
    
    __RETURN_BLOCKING(ESP, blocking, 5000);                 /* Return with blocking support */
}
#endif /* ESP_SINGLE_CONN */

/******************************************************************************/
/***                            Miscellanious                                **/
/******************************************************************************/
ESP_Result_t ESP_DOMAIN_GetIp(evol ESP_t* ESP, const char* domain, uint8_t* ip, uint32_t blocking) {
    __CHECK_INPUTS(ip);                                     /* Check inputs */
    __CHECK_BUSY(ESP);                                      /* Check busy status */
    __ACTIVE_CMD(ESP, CMD_TCPIP_CIPDOMAIN);                 /* Set active command */

    Pointers.CPtr1 = domain;
    Pointers.Ptr1 = ip;
    
    __RETURN_BLOCKING(ESP, blocking, 10000);                /* Return with blocking support */
}

ESP_Result_t ESP_Ping(evol ESP_t* ESP, const char* addr, uint32_t* time, uint32_t blocking) {
    __CHECK_INPUTS(addr && time);                           /* Check inputs */
    __CHECK_BUSY(ESP);                                      /* Check busy status */
    __ACTIVE_CMD(ESP, CMD_TCPIP_PING);                      /* Set active command */

    *time = 0;
    Pointers.CPtr1 = addr;
    Pointers.Ptr1 = time;
    
    __RETURN_BLOCKING(ESP, blocking, 10000);                /* Return with blocking support */
}

ESP_Result_t ESP_SetWPS(evol ESP_t* ESP, uint8_t wps, uint32_t blocking) {
    __CHECK_BUSY(ESP);                                      /* Check busy status */
    __ACTIVE_CMD(ESP, CMD_WIFI_WPS);                        /* Set active command */

    Pointers.UI = wps ? 1 : 0;
    
    __RETURN_BLOCKING(ESP, blocking, 1000);                 /* Return with blocking support */
}

void ESP_AssertRTS(evol ESP_t* ESP) {
    uint8_t state = ESP_RTS_SET;
    uint8_t result = 1;
    
    ESP->Flags.F.RTSForced = 1;
    ESP_LL_Callback(ESP_LL_Control_SetRTS, &state, &result);
}

void ESP_DesertRTS(evol ESP_t* ESP) {
    if (ESP->Flags.F.RTSForced) {
        uint8_t state = ESP_RTS_CLR;
        uint8_t result = 1;
        
        ESP_LL_Callback(ESP_LL_Control_SetRTS, &state, &result);
        ESP->Flags.F.RTSForced = 1;
    }
}<|MERGE_RESOLUTION|>--- conflicted
+++ resolved
@@ -188,11 +188,7 @@
 #define __CHECK_BUSY(p)                     do { if (__IS_BUSY(p)) { __RETURN(ESP, espBUSY); } } while (0)
 #define __CHECK_INPUTS(c)                   do { if (!(c)) { __RETURN(ESP, espPARERROR); } } while (0)
 
-<<<<<<< HEAD
 #define __CONN_RESET(c)                     do { uint8_t number = (c)->Number; memset((void *)(c), 0x00, sizeof(ESP_CONN_t)); (c)->Number = number; } while (0)
-=======
-#define __CONN_RESET(c)                     do { uint8_t number = (c)->Number; memset((void *)c, 0x00, sizeof(ESP_CONN_t)); (c)->Number = number; } while (0)
->>>>>>> 89330ace
 
 #if ESP_RTOS
 #define __IDLE(p)                           do {\
